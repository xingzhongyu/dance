--- conflicted
+++ resolved
@@ -17,23 +17,12 @@
     hooks:
       - id: pyupgrade
         args: [--py3-plus]
-<<<<<<< HEAD
   # - repo: https://github.com/google/yapf
   #   rev: v0.40.2
   #   hooks:
   #     - id: yapf
   #       name: Format code
   #       additional_dependencies: [toml]
-=======
-
-  - repo: https://github.com/google/yapf
-    rev: v0.43.0
-    hooks:
-      - id: yapf
-        name: Format code
-        additional_dependencies: [toml]
-
->>>>>>> 0f57f62e
   - repo: https://github.com/pycqa/isort
     rev: 5.13.2
     hooks:

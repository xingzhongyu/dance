import warnings
from abc import ABC
from typing import get_args

import anndata as ad
import numpy as np
import pandas as pd
import scanpy as sc
import scipy.sparse as sp
from scipy.stats import rankdata
from sklearn.linear_model import LinearRegression
from sklearn.preprocessing import MinMaxScaler, PolynomialFeatures

from dance import logger as default_logger
from dance.data.base import Data
from dance.exceptions import DevError
from dance.registry import register_preprocessor
from dance.transforms.base import BaseTransform
from dance.transforms.interface import AnnDataTransform
from dance.typing import Dict, GeneSummaryMode, List, Literal, Logger, Optional, Tuple, Union
from dance.utils import default
from dance.utils.status import deprecated


def get_count(count_or_ratio: Optional[Union[float, int]], total: int) -> Optional[int]:
    """Get the count from a count or ratio.

    Parameters
    ----------
    count_or_ratio
        Either a count or a ratio. If None, then return None.
    total
        Total number.

    """
    if count_or_ratio is None:
        return None
    elif isinstance(count_or_ratio, float):
        if count_or_ratio > 1.:
            raise ValueError(f"{count_or_ratio=} is greater than 1. Ratio cannot be greater than 1.")
        return int(count_or_ratio * total)
    elif isinstance(count_or_ratio, int):
        if count_or_ratio > total:
            raise ValueError(f"{count_or_ratio=} is greater than {total=}")
        return count_or_ratio
    else:
        raise TypeError(f"count_or_ratio must be either float or int, got {type(count_or_ratio)}")


@register_preprocessor("filter")
class FilterScanpy(BaseTransform):
    """Scanpy filtering transformation with additional options."""

    _FILTER_TARGET: Optional[Literal["cells", "genes"]] = None

    def __init__(
        self,
        min_counts: Optional[Union[float, int]] = None,
        min_genes_or_cells: Optional[Union[float, int]] = None,
        max_counts: Optional[Union[float, int]] = None,
        max_genes_or_cells: Optional[Union[float, int]] = None,
        split_name: Optional[str] = None,
        channel: Optional[str] = None,
        channel_type: Optional[str] = "X",
        key_n_counts: Optional[str] = None,
        key_n_genes_or_cells: Optional[str] = None,
        inplace=True,
        **kwargs,
    ):
        super().__init__(**kwargs)

        self.min_counts = min_counts
        self.min_genes_or_cells = min_genes_or_cells
        self.max_counts = max_counts
        self.max_genes_or_cells = max_genes_or_cells
        self.key_n_counts = key_n_counts
        self.split_name = split_name
        self.channel = channel
        self.channel_type = channel_type
        self.key_n_genes_or_cells = key_n_genes_or_cells
        self.inplace = inplace
        if self._FILTER_TARGET is None:
            raise NotImplementedError("Use FilterCellsScanpy or FilterGenesScanpy instead")
        elif self._FILTER_TARGET == "cells":
            self._subsetting_func_name = "_inplace_subset_obs"
            self._filter_func = sc.pp.filter_cells
            self.min_genes = min_genes_or_cells
            self.max_genes = max_genes_or_cells
        elif self._FILTER_TARGET == "genes":
            self._subsetting_func_name = "_inplace_subset_var"
            self._filter_func = sc.pp.filter_genes
            self.min_cells = min_genes_or_cells
            self.max_cells = max_genes_or_cells
        else:
            raise ValueError(f"Unknown filter target {self._FILTER_TARGET!r}")

    def __call__(self, data):
        x = data.get_feature(return_type="numpy", split_name=self.split_name, channel=self.channel,
                             channel_type=self.channel_type)
        total_cells, total_features = x.shape

        min_counts, max_counts = self.prepCounts(x)

        # Determine whether we are dealing with cells or genes
        basis = total_cells if self._FILTER_TARGET == "genes" else total_features
        other_name = "cells" if self._FILTER_TARGET == "genes" else "genes"
        opts = {
            "min_counts": min_counts,
            "max_counts": max_counts,
            f"min_{other_name}": get_count(self.min_genes_or_cells, basis),
            f"max_{other_name}": get_count(self.max_genes_or_cells, basis),
        }
        subset_ind, _ = self._filter_func(x, inplace=False, **opts)
        if self.key_n_counts is not None:
            self.logger.warning(f"{self.key_n_counts} will be added to the data")
            if self._FILTER_TARGET == "genes":
                if self.key_n_counts is not None:
                    data.data.var[self.key_n_counts] = np.sum(x, axis=0)
                if self.key_n_genes_or_cells is not None:
                    data.data.var[self.key_n_genes_or_cells] = np.sum(x > 0, axis=0)
            else:
                if self.key_n_counts is not None:
                    data.data.obs[self.key_n_counts] = np.sum(x, axis=1)
                if self.key_n_genes_or_cells is not None:
                    data.data.obs[self.key_n_genes_or_cells] = np.sum(x > 0, axis=1)

        if not subset_ind.all():
            subset_func = getattr(data.data, self._subsetting_func_name)
            self.logger.info(f"Subsetting {self._FILTER_TARGET} ({~subset_ind.sum():,} removed) due to {self}")
            if self.inplace:
                subset_func(subset_ind)
            else:
                if self._FILTER_TARGET == "genes":
                    data.data.obsm[self.out] = x[:, subset_ind]
                else:
                    data.data.varm[self.out] = x[:, subset_ind].T

    def prepCounts(self, x):
        if (isinstance(self.min_counts, float) and 0 < self.min_counts < 1) or (isinstance(self.max_counts, float)
                                                                                and 0 < self.max_counts < 1):
            min_counts = None
            max_counts = None
            if self._FILTER_TARGET == "genes":
                n_counts = np.sum(x, axis=0)
            elif self._FILTER_TARGET == "cells":
                n_counts = np.sum(x, axis=1)
            if isinstance(self.min_counts, float) and 0 <= self.min_counts <= 1:
<<<<<<< HEAD
                min_counts = np.percentile(n_counts, self.min_counts*100)
            else:
                max_counts = np.percentile(n_counts, self.max_counts*100)
=======
                min_counts = np.percentile(n_counts, self.min_counts * 100)
            else:
                max_counts = np.percentile(n_counts, self.max_counts * 100)
>>>>>>> 2f09a856
            return min_counts, max_counts
        else:
            return self.min_counts, self.max_counts


@register_preprocessor("filter", "cell")
class FilterCellsScanpy(FilterScanpy):
    """Scanpy filtering cell transformation with additional options.

    Allow passing gene counts as ratio

    Parameters
    ----------
    min_counts
        Minimum number of counts required for a cell to be kept.
    min_genes
        Minimum number (or ratio) of genes required for a cell to be kept.
    max_counts
        Maximum number of counts required for a cell to be kept.
    max_genes
        Maximum number (or ratio) of genes required for a cell to be kept.
    split_name
        Which split to be used for filtering.
    channel
        Channel to be used for filtering.
    channel_type
        Channel type to be used for filtering.
    key_n_counts
        The location to add n_counts(the total counts for each cell). If it is None, it will not be added.
    key_n_genes
        The location to add n_genes(the number of genes expressed for each cell). If it is None, it will not be added.
    inplace
        If inplace is True, the original data is replaced with the filtered data. If inplace is False, the filtered data is stored in varm

    """

    _DISPLAY_ATTRS = ("min_counts", "min_genes", "max_counts", "max_genes", "split_name")
    _FILTER_TARGET = "cells"

    def __init__(
        self,
        min_counts: Optional[Union[float, int]] = None,
        min_genes: Optional[Union[float, int]] = None,
        max_counts: Optional[Union[float, int]] = None,
        max_genes: Optional[Union[float, int]] = None,
        split_name: Optional[str] = None,
        channel: Optional[str] = None,
        channel_type: Optional[str] = "X",
        key_n_counts: Optional[str] = None,
        key_n_genes: Optional[str] = None,
        inplace=True,
        **kwargs,
    ):
        super().__init__(
            min_counts=min_counts,
            min_genes_or_cells=min_genes,
            max_counts=max_counts,
            max_genes_or_cells=max_genes,
            split_name=split_name,
            channel=channel,
            channel_type=channel_type,
            key_n_counts=key_n_counts,
            key_n_genes_or_cells=key_n_genes,
            inplace=inplace,
            **kwargs,
        )


@register_preprocessor("filter", "gene")
class FilterGenesScanpy(FilterScanpy):
    """Scanpy filtering gene transformation with additional options.

    Parameters
    ----------
    min_counts
        Minimum number of counts required for a gene to be kept.
    min_cells
        Minimum number (or ratio) of cells required for a gene to be kept.
    max_counts
        Maximum number of counts required for a gene to be kept.
    max_cells
        Maximum number (or ratio) of cells required for a gene to be kept.
    split_name
        Which split to be used for filtering.
    channel
        Channel to be used for filtering.
    channel_type
        Channel type to be used for filtering.
    key_n_counts
        The location to add n_counts(the total counts for each gene). If it is None, it will not be added.
    key_n_cells
        The location to add n_cells(the number of cells expressed for each gene). If it is None, it will not be added.
    inplace
        If inplace is True, the original data is replaced with the filtered data. If inplace is False, the filtered data is stored in obsm

    """

    _DISPLAY_ATTRS = ("min_counts", "min_cells", "max_counts", "max_cells", "split_name")
    _FILTER_TARGET = "genes"

    def __init__(
        self,
        min_counts: Optional[Union[float, int]] = None,
        min_cells: Optional[Union[float, int]] = None,
        max_counts: Optional[Union[float, int]] = None,
        max_cells: Optional[Union[float, int]] = None,
        split_name: Optional[str] = None,
        channel: Optional[str] = None,
        channel_type: Optional[str] = "X",
        key_n_counts: Optional[str] = None,
        key_n_cells: Optional[str] = None,
        inplace=True,
        **kwargs,
    ):
        super().__init__(min_counts=min_counts, min_genes_or_cells=min_cells, max_counts=max_counts,
                         max_genes_or_cells=max_cells, split_name=split_name, channel=channel,
                         channel_type=channel_type, key_n_counts=key_n_counts, key_n_genes_or_cells=key_n_cells,
                         inplace=inplace, **kwargs)


@register_preprocessor("filter", "gene")
class FilterGenesCommon(BaseTransform):
    """Filter genes by taking the common genes across batches or splits.

    Parameters
    ----------
    batch_key
        Which column in the ``.obs`` table to be used to distinguishing batches.
    split_keys
        A list of split names, e.g., 'train', to be used to find common gnees.

    Note
    ----
    One and only one of :attr:`batch_key` or :attr:`split_keys` can be specified.

    """

    _DISPLAY_ATTRS = ("batch_key", "split_keys")

    def __init__(self, batch_key: Optional[str] = None, split_keys: Optional[List[str]] = None, **kwargs):
        super().__init__(**kwargs)

        if (batch_key is not None) and (split_keys is not None):
            raise ValueError("Either batch_key or split_keys can be specified, but not both. "
                             f"Got {batch_key=!r}, {split_keys=!r}")
        elif (batch_key is None) and (split_keys is None):
            raise ValueError("Either one of batch_key or split_keys must be specified.")
        self.batch_key = batch_key
        self.split_keys = split_keys

    def _select_by_splits(self, data) -> Dict[Union[str, int], ad.AnnData]:
        sliced_data_dict = {}
        for split_key in self.split_keys:
            idx = data.get_split_idx(split_key, error_on_miss=True)
            sliced_data_dict[split_key] = data.data[idx]
        return sliced_data_dict

    def _select_by_batch(self, data) -> Dict[Union[str, int], ad.AnnData]:
        sliced_data_dict = {}
        for batch_id, group in data.data.obs.groupby(self.batch_key):
            sliced_data_dict[batch_id] = data.data[group.index]
        return sliced_data_dict

    def __call__(self, data):
        if self.batch_key is None:
            sliced_data_dict = self._select_by_splits(data)
        elif self.split_keys is None:
            sliced_data_dict = self._select_by_batch(data)
        else:
            raise DevError("Both batch_key and split_keys are not set. This should have been caught at init.")

        all_genes = data.data.var_names.tolist()
        sub_genes_list = []
        for name, sliced_data in sliced_data_dict.items():
            x = sliced_data.X
            abs_sum = np.array(np.abs(x).sum(0)).ravel()
            hits = np.where(abs_sum > 0)[0]
            sub_genes = [all_genes[i] for i in hits]
            sub_genes_list.append(sub_genes)
            self.logger.info(f"{len(sub_genes):,} genes found in {name!r}")

        common_genes = sorted(set.intersection(*map(set, sub_genes_list)))
        self.logger.info(f"Found {len(common_genes):,} common genes out of {len(all_genes):,} total genes.")
        data.data._inplace_subset_var(common_genes)


@register_preprocessor("filter", "gene")
class FilterGenesMatch(BaseTransform):
    """Filter genes based on prefixes and suffixes.

    Parameters
    ----------
    prefixes
        List of prefixes to remove.
    suffixes
        List of suffixes to remove.

    """

    _DISPLAY_ATTRS = ("prefixes", "suffixes")

    def __init__(
        self,
        prefixes: Optional[List[str]] = None,
        suffixes: Optional[List[str]] = None,
        case_sensitive: bool = False,
        **kwargs,
    ):
        super().__init__(**kwargs)

        self.prefixes = prefixes or []
        self.suffixes = suffixes or []
        self.case_sensitive = case_sensitive

        if case_sensitive:
            self.prefixes = [i.upper() for i in self.prefixes]
            self.suffixes = [i.upper() for i in self.suffixes]

    def __call__(self, data):
        indicator = np.zeros(data.shape[1], dtype=bool)

        for name, items in zip(["prefix", "suffix"], [self.prefixes, self.suffixes]):
            for item in items:
                ids = data.data.var_names.str
                if self.case_sensitive:
                    ids = ids.upper().str

                new_indicator = ids.startswith(item) if name == "prefix" else ids.endswith(item)
                self.logger.info(f"{new_indicator.sum()} number of genes will be removed due to {name} {item!r}")

                indicator = np.logical_or(indicator, new_indicator)

        self.logger.info(f"Removing {indicator.sum()} genes in total")
        self.logger.debug(f"Removing genes: {data.data.var_names[indicator]}")
        data.data._inplace_subset_var(data.data.var_names[~indicator])

        return data


class FilterGenes(BaseTransform, ABC):
    """Filter genes based on the summarized gene expressions."""

    def __init__(
        self,
        *,
        mode: GeneSummaryMode = "sum",
        channel: Optional[str] = None,
        channel_type: Optional[str] = None,
        whitelist_indicators: Optional[Union[str, List[str]]] = None,
        add_n_counts=True,
        add_n_cells=True,
        inplace=True,
        **kwargs,
    ):
        super().__init__(**kwargs)

        if (channel is not None) and (channel_type != "layers"):
            raise ValueError(f"Only X layers is available for filtering genes, specified {channel_type=!r}")

        if mode not in (all_modes := sorted(get_args(GeneSummaryMode))):
            raise ValueError(f"Unknown summarization mode {mode!r}, available options are {all_modes}")

        self.mode = mode
        self.channel = channel
        self.channel_type = channel_type
        self.whitelist_indicators = whitelist_indicators
        self.add_n_counts = add_n_counts
        self.add_n_cells = add_n_cells
        self.inplace = inplace

    def _get_preserve_mask(self, gene_summary: np.ndarray) -> np.ndarray:
        """Select gene to be preserved and return as a mask."""
        ...

    def __call__(self, data):
        x = data.get_feature(return_type="numpy", channel=self.channel, channel_type=self.channel_type)
        if self.add_n_counts:
            self.logger.warning(f"n_counts will be added to the var of data")
            data.data.var["n_counts"] = np.sum(x, axis=0)
        if self.add_n_cells:
            self.logger.warning(f"n_cells will be added to the var of data")
            data.data.var["n_cells"] = np.sum(x > 0, axis=0)
        # Compute gene summary stats for filtering
        if self.mode == "sum":
            gene_summary = np.array(x.sum(0)).ravel()
        elif self.mode == "var":
            x_squared = x.power(2) if isinstance(x, sp.spmatrix) else x**2
            gene_summary = np.array(x_squared.mean(0) - np.square(x.mean(0))).ravel()
        elif self.mode == "cv":
            gene_summary = np.nan_to_num(np.array(x.std(0) / x.mean(0)), posinf=0, neginf=0).ravel()
        elif self.mode == "rv":
            gene_summary = np.nan_to_num(np.array(x.var(0) / x.mean(0)), posinf=0, neginf=0).ravel()
        else:
            raise DevError(f"{self.mode!r} not expected, please inform dev to fix this error.")

        self.logger.info(f"Filtering genes based on {self.mode} expression percentiles in layer {self.channel!r}")
        mask = self._get_preserve_mask(gene_summary)
        selected_genes = sorted(data.data.var_names[mask])

        # Get whitelist genes to be excluded from the filtering process
        whitelist_gene_set = set()
        if self.whitelist_indicators is not None:
            columns = self.whitelist_indicators
            columns = [columns] if isinstance(columns, str) else columns
            indicators = data.data.var[columns]
            # Genes that satisfy any one of the whitelist conditions will be selected as whitelist genes
            whitelist_gene_set.update(indicators[indicators.max(1)].index.tolist())

        # Exclude whitelisted genes
        if len(whitelist_gene_set) > 0:
            orig_num_selected = len(selected_genes)
            selected_genes = sorted(set(selected_genes) | whitelist_gene_set)
            num_added = len(selected_genes) - orig_num_selected
            self.logger.info(f"{num_added:,} genes originally unselected are being added due to whitelist")

        # Update data
        self.logger.info(f"{data.shape[1] - len(selected_genes):,} genes removed")
        if self.inplace:
            data.data._inplace_subset_var(selected_genes)
        else:
            data.data.obsm[self.out] = data.data[:, selected_genes].X


@register_preprocessor("filter", "gene")
class FilterGenesPercentile(FilterGenes):
    """Filter genes based on percentiles of the summarized gene expressions.

    Parameters
    ----------
    min_val
        Minimum percentile of the summarized expression value below which the genes will be discarded.
    max_val
        Maximum percentile of the summarized expression value above which the genes will be discarded.
    mode
        Summarization mode. Available options are ``[sum|var|cv|rv]``. ``sum`` calculates the sum of expression values,
        ``var`` calculates the variance of the expression values, ``cv`` uses the coefficient of variation (std / mean
        ), and ``rv`` uses the relative variance (var / mean).
    channel
        Which channel, more specificailly, ``layers``, to use. Use the default ``.X`` if not set. If ``channel`` is
        specified, then need to specify ``channel_type`` to be ``layers`` as well.
    channel_type
        Type of channels specified. Only allow ``None`` (the default setting) or ``layers`` (when ``channel`` is
        specified).
    whitelist_indicators
        A list of (or a single) :obj:`.var` columns that indicates the genes to be excluded from the filtering process.
        Note that these genes will still be used in the summary stats computation, and thus will still contribute to the
        threshold percentile. If not set, then no genes will be excluded from the filtering process.
    add_n_counts
         Whether to add ``n_counts``, the total counts for each gene.
    add_n_cells
        Whether to add ``n_cells``, the number of cells expressed for each gene.
    inplace
        If inplace is True, the original data is replaced with the filtered data. If inplace is False, the filtered data is stored in obsm

    """

    _DISPLAY_ATTRS = ("min_val", "max_val", "mode")

    def __init__(
        self,
        min_val: Optional[float] = 1,
        max_val: Optional[float] = 99,
        *,
        mode: GeneSummaryMode = "sum",
        channel: Optional[str] = None,
        channel_type: Optional[str] = None,
        whitelist_indicators: Optional[Union[str, List[str]]] = None,
        add_n_counts=True,
        add_n_cells=True,
        inplace=True,
        **kwargs,
    ):
        super().__init__(
            mode=mode,
            channel=channel,
            channel_type=channel_type,
            whitelist_indicators=whitelist_indicators,
            add_n_counts=add_n_counts,
            add_n_cells=add_n_cells,
            inplace=inplace,
            **kwargs,
        )
        self.min_val = min_val
        self.max_val = max_val

    def _get_preserve_mask(self, gene_summary):
        percentile_lo = np.percentile(gene_summary, self.min_val)
        percentile_hi = np.percentile(gene_summary, self.max_val)
        return np.logical_and(gene_summary >= percentile_lo, gene_summary <= percentile_hi)


@register_preprocessor("filter", "gene")
class FilterGenesTopK(FilterGenes):
    """Select top/bottom genes based on the  summarized gene expressions.

    Parameters
    ----------
    num_genes
        Number of genes to be selected.
    top
        If set to :obj:`True`, then use the genes with highest values of the specified gene summary stats.
    mode
        Summarization mode. Available options are ``[sum|var|cv|rv]``. ``sum`` calculates the sum of expression values,
        ``var`` calculates the variance of the expression values, ``cv`` uses the coefficient of variation (std / mean
        ), and ``rv`` uses the relative variance (var / mean).
    channel
        Which channel, more specificailly, ``layers``, to use. Use the default ``.X`` if not set. If ``channel`` is
        specified, then need to specify ``channel_type`` to be ``layers`` as well.
    channel_type
        Type of channels specified. Only allow ``None`` (the default setting) or ``layers`` (when ``channel`` is
        specified).
    whitelist_indicators
        A list of (or a single) :obj:`.var` columns that indicates the genes to be excluded from the filtering process.
        Note that these genes will still be used in the summary stats computation, and thus will still contribute to the
        threshold percentile. If not set, then no genes will be excluded from the filtering process.
    add_n_counts
        Whether to add ``n_counts``, the total counts for each gene.
    add_n_cells
         Whether to add ``n_cells``, the number of cells expressed for each gene.
    inplace
        If inplace is True, the original data is replaced with the filtered data. If inplace is False, the filtered data is stored in obsm

    """

    _DISPLAY_ATTRS = ("num_genes", "top", "mode")

    def __init__(
        self,
        num_genes: int = 1000,
        top: bool = True,
        *,
        mode: GeneSummaryMode = "cv",
        channel: Optional[str] = None,
        channel_type: Optional[str] = "X",
        whitelist_indicators: Optional[Union[str, List[str]]] = None,
        add_n_counts=False,
        add_n_cells=False,
        inplace=True,
        **kwargs,
    ):
        super().__init__(
            mode=mode,
            channel=channel,
            channel_type=channel_type,
            whitelist_indicators=whitelist_indicators,
            add_n_counts=add_n_counts,
            add_n_cells=add_n_cells,
            inplace=inplace,
            **kwargs,
        )
        self.num_genes = num_genes
        self.top = top

    def _get_preserve_mask(self, gene_summary):
        total_num_genes = gene_summary.size
        if self.num_genes >= total_num_genes:
            # raise ValueError(f"{self.num_genes=!r} > total number of genes: {total_num_genes}")
            self.logger.warning(f"{self.num_genes=!r} > total number of genes: {total_num_genes}")
            self.num_genes = total_num_genes
        sorted_idx = gene_summary.argsort()
        selected_idx = sorted_idx[-self.num_genes:] if self.top else sorted_idx[:self.num_genes]
        mask = np.zeros(total_num_genes, dtype=bool)
        mask[selected_idx] = True
        return mask


@register_preprocessor("filter", "gene")
class FilterGenesMarker(BaseTransform):
    """Select marker genes based on log fold-change.

    Parameters
    ----------
    ct_profile_channel
        Name of the ``.varm`` channel that contains the cell-topic profile which will be used to compute the log
        fold-changes for each cell-topic (e.g., cell type).
    subset
        If set to :obj:`True`, then inplace subset the variables to only contain the markers.
    label
        If set, e.g., to :obj:`'marker'`, then save the marker indicator to the :obj:`.obs` column named as
        :obj:`marker`.
    threshold
        Threshold value of the log fol-change above which the gene will be considered as a marker.
    eps
        A small value that prevents taking log of zeros.

    """

    _DISPLAY_ATTRS = ("ct_profile_channel", "subset", "threshold", "eps")

    def __init__(
        self,
        *,
        ct_profile_channel: str = "CellTopicProfile",
        subset: bool = True,
        label: Optional[str] = None,
        threshold: float = 1.25,
        eps: float = 1e-6,
        **kwargs,
    ):
        super().__init__(**kwargs)
        self.ct_profile_channel = ct_profile_channel
        self.subset = subset
        self.label = label
        self.threshold = threshold
        self.eps = eps

    @staticmethod
    def get_marker_genes(
        ct_profile: np.ndarray,  # gene x celltype
        cell_types: List[str],
        genes: List[str],
        *,
        threshold: float = 1.25,
        eps: float = 1e-6,
        logger: Logger = default_logger,
    ) -> Tuple[List[str], pd.DataFrame]:
        if (num_cts := len(cell_types)) < 2:
            raise ValueError(f"Need at least two cell types to find marker genes, got {num_cts}:\n{cell_types}")

        # Find marker genes for each cell type
        marker_gene_ind_df = pd.DataFrame(False, index=genes, columns=cell_types)
        for i, ct in enumerate(cell_types):
            others = [j for j in range(num_cts) if j != i]
            log_fc = np.log(ct_profile[:, i] + eps) - np.log(ct_profile[:, others].mean(1) + eps)
            markers_idx = np.where(log_fc > threshold)[0]

            if markers_idx.size > 0:
                marker_gene_ind_df.iloc[markers_idx, i] = True
                markers = marker_gene_ind_df.iloc[markers_idx].index.tolist()
                logger.info(f"Found {len(markers):,} marker genes for cell type {ct!r}")
                logger.debug(f"{markers=}")
            else:
                logger.info(f"No marker genes found for cell type {ct!r}")

        # Combine all marker genes
        is_marker = marker_gene_ind_df.max(1)
        marker_genes = is_marker[is_marker].index.tolist()
        logger.info(f"Total number of marker genes found: {len(marker_genes):,}")
        logger.debug(f"{marker_genes=}")

        return marker_genes, marker_gene_ind_df

    def __call__(self, data):
        ct_profile_df = data.get_feature(channel=self.ct_profile_channel, channel_type="varm", return_type="default")
        ct_profile = ct_profile_df.values
        cell_types = ct_profile_df.columns.tolist()
        genes = ct_profile_df.index.tolist()
        marker_genes, marker_gene_ind_df = self.get_marker_genes(ct_profile, cell_types, genes, eps=self.eps,
                                                                 threshold=self.threshold, logger=self.logger)

        # Save marker gene info to data
        data.data.varm[self.out] = marker_gene_ind_df
        if self.label is not None:
            data.data.var[self.label] = marker_gene_ind_df.max(1)

        if self.subset:  # inplace subset the variables
            data.data._inplace_subset_var(marker_genes)


@register_preprocessor("filter", "gene")
class FilterGenesRegression(BaseTransform):
    """Select genes based on regression.

    Parameters
    ----------
    method
        What regression based gene selection methtod to use. Supported options are: ``"enclasc"``, ``"seurat3"``, and
        ``"scmap"``.
    num_genes
        Number of genes to select.
    inplace
        If inplace is True, the original data is replaced with the filtered data. If inplace is False, the filtered data is stored in obsm

    Note
    ----
    The implementation is adapted from the EnClaSC GitHub repo: https://github.com/xy-chen16/EnClaSC

    Reference
    ---------
    https://bmcbioinformatics.biomedcentral.com/articles/10.1186/s12859-020-03679-z

    """
    _DISPLAY_ATTRS = ("num_genes", )

    def __init__(self, method: str = "enclasc", num_genes: int = 1000, *, channel: Optional[str] = None,
                 mod: Optional[str] = None, skip_count_check: bool = False, inplace=True, **kwargs):
        super().__init__(**kwargs)

        self.num_genes = num_genes
        self.channel = channel
        self.mod = mod
        self.method = method
        self.skip_count_check = skip_count_check
        self.inplace = inplace

    def __call__(self, data):
        feat = data.get_feature(return_type="numpy", channel=self.channel, mod=self.mod)

        if not self.skip_count_check and np.mod(feat, 1).sum():
            warnings.warn("Expecting count data as input, but the input feature matrix does not appear to be count."
                          "Please make sure the input is indeed a count matrix.")

        func_dict = {"enclasc": self._filter_enclasc, "seurat3": self._filter_seurat3, "scmap": self._filter_scmap}
        if (filter_func := func_dict.get(self.method)) is None:
            raise ValueError(f"Unknown method {self.method}, supported options are: {list(func_dict)}.")
        if self.num_genes >= feat.shape[1]:
            self.logger.warning(f"{self.num_genes=!r} > total number of genes: {feat.shape[1]}")
            self.num_genes = feat.shape[1]
        # data.data.obsm[self.out] = filter_func(feat, self.num_genes)
        gene_names = data.data.var_names[filter_func(feat, self.num_genes)]
        if self.inplace:
            data.data._inplace_subset_var(gene_names)
        else:
            data.data.obsm[self.out] = data.data[:, gene_names].X
        return data

    def _filter_enclasc(self, feat: np.ndarray, num_genes: int = 2000, logger: Logger = default_logger,
                        no_check: bool = False) -> np.ndarray:
        logger.info("Start generating cell features using EnClaSC")
        num_feat = feat.shape[1]
        scores = np.zeros(num_feat) - 100

        feat_mean = feat.mean(0)
        drop_feat = (feat == 0).mean(0)
        select_index = (0 < drop_feat) & (drop_feat < 1)

        x1 = feat_mean[select_index].reshape(-1, 1)
        x2 = drop_feat[select_index].reshape(-1, 1)
        y = np.log(feat_mean + 1)[select_index].reshape(-1, 1)

        y_pred = LinearRegression(n_jobs=8).fit(x2, y).predict(x2)
        scores[select_index] = (2 * y - y_pred - x1).ravel()
        feat_index = np.argpartition(scores, -num_genes)[-num_genes:]
        return feat_index

    def _filter_seurat3(self, feat: np.ndarray, num_genes: int = 2000, logger: Logger = default_logger,
                        no_check: bool = False) -> np.ndarray:
        logger.info("Start generating cell features using Seurat v3.0")

        feat_mean_log = np.log(feat.mean(0) + 1)
        feat_var_log = np.log(feat.var(0) + 1)
        x = PolynomialFeatures(degree=2).fit_transform(feat_mean_log.reshape(-1, 1))

        y_pred = LinearRegression().fit(x, feat_var_log).predict(x)
        scores = (feat_var_log - y_pred).ravel()
        feat_index = np.argpartition(scores, -num_genes)[-num_genes:]
        return feat_index

    def _filter_scmap(self, feat: np.ndarray, num_genes: int = 2000, logger: Logger = default_logger,
                      no_check: bool = False) -> np.ndarray:
        logger.info("Start generating cell features using scmap")

        num_feat = feat.shape[1]
        scores = np.zeros(num_feat) - 100

        feat_mean = feat.mean(0)
        drop_feat = (feat == 0).mean(0)
        select_index = (0 < drop_feat) & (drop_feat < 1)

        x = np.log(feat_mean[select_index] + 1).reshape(-1, 1) * np.log(2.7) / np.log(2)
        y = np.log(drop_feat[select_index] * 100).reshape(-1, 1) * np.log(2.7) / np.log(2)

        y_pred = LinearRegression().fit(x, y).predict(x)
        scores[select_index] = (y - y_pred).ravel()
        feat_index = np.argpartition(scores, -num_genes)[-num_genes:]
        return feat_index


@register_preprocessor("filter", "gene")
class FilterGenesMarkerGini(BaseTransform):
    """Select marker genes based on Gini coefficient.

    Identfy marker genes for all clusters in a one vs all manner based on Gini coefficients, a measure for inequality.

    Parameters
    ----------
    ct_profile_channel
        Name of the ``.varm`` channel that contains the cell-topic profile which will be used to compute the log
        fold-changes for each cell-topic (e.g., cell type).
    ct_profile_detection_channel
        Name of the ``.varm`` channel that contains the cell-topic profile nums which greater than some value which
        will be used to compute the log fold-changes for each cell-topic (e.g., cell type).
    subset
        If set to :obj:`True`, then inplace subset the variables to only contain the markers.
    label
        If set, e.g., to :obj:`'marker'`, then save the marker indicator to the :obj:`.obs` column named as
        :obj:`marker`.

    Reference
    ---------
    https://genomebiology.biomedcentral.com/articles/10.1186/s13059-016-1010-4?ref=https://githubhelp.com

    """

    def __init__(
        self,
        *,
        ct_profile_channel: str = "CellGiottoTopicProfile",
        ct_profile_detection_channel: str = "CellGiottoDetectionTopicProfile",
        subset: bool = True,
        label: Optional[str] = None,
        **kwargs,
    ):
        super().__init__(**kwargs)
        self.ct_profile_channel = ct_profile_channel
        self.ct_profile_detection_channel = ct_profile_detection_channel
        self.subset = subset
        self.label = label

    def __call__(
        self,
        data,
        logger: Logger = default_logger,
    ):
        ct_profile_df = data.get_feature(channel=self.ct_profile_channel, channel_type="varm", return_type="default")
        ct_profile_detection_df = data.get_feature(channel=self.ct_profile_detection_channel, channel_type="varm",
                                                   return_type="default")
        cell_type_nums_df = data.get_feature(channel="CellTypeNums", channel_type="uns", return_type="default")

        ct_profile = ct_profile_df.values
        ct_profile_detection = ct_profile_detection_df.values
        cell_types = ct_profile_df.columns.tolist()
        genes = ct_profile_df.index.tolist()
        marker_gene_ind_df = pd.DataFrame(False, index=genes, columns=cell_types)

        ans_gene = []
        if (num_cts := len(cell_types)) < 2:
            raise ValueError(f"Need at least two cell types to find marker genes, got {num_cts}:\n{cell_types}")

        for i, ct in enumerate(cell_types):
            other_ct_profile = np.zeros_like(ct_profile[:, i])
            other_detection_ct_profile = np.zeros_like(ct_profile[:, i])
            other_sum = 0

            for j in range(num_cts):
                if j != i:
                    other = cell_type_nums_df.loc[cell_types[j], "nums"]
                    other_ct_profile += ct_profile[:, j] * other
                    other_detection_ct_profile += ct_profile_detection[:, j] * other
                    other_sum += other
            other_ct_profile = other_ct_profile / other_sum
            other_detection_ct_profile = other_detection_ct_profile / other_sum
            top_genes_scores_filtered = get_marker_genes_giotto(ct_profile[:, i], other_ct_profile,
                                                                ct_profile_detection[:, i], other_detection_ct_profile,
                                                                genes=genes)
            markers_idx = np.array(top_genes_scores_filtered.index)
            top_genes_scores_filtered["cellType"] = ct
            ans_gene.append(top_genes_scores_filtered)
            if markers_idx.size > 0:
                marker_gene_ind_df.iloc[markers_idx, i] = True
                markers = marker_gene_ind_df.iloc[markers_idx].index.tolist()
                logger.info(f"Found {len(markers):,} marker genes for cell type {ct!r}")
                logger.debug(f"{markers=}")
            else:
                logger.info(f"No marker genes found for cell type {ct!r}")

        # Combine all marker genes
        is_marker = marker_gene_ind_df.max(1)
        marker_genes = is_marker[is_marker].index.tolist()

        # Save marker gene info to data
        data.data.uns[self.out] = pd.concat(ans_gene, axis=0)
        if self.label is not None:
            data.data.var[self.label] = pd.concat(marker_gene_ind_df.max(1))

        if self.subset:  # inplace subset the variables
            data.data._inplace_subset_var(marker_genes)


def get_marker_genes_giotto(group1, group2, group_detection_1, group_detection_2, min_expr_gini_score=0.2,
                            min_det_gini_score=0.2, rank_score=1, min_genes=5, genes=None):
    gene_nums = group1.shape[0]
    gene_detection_gini_score = np.zeros((2, gene_nums))
    gene_gini_score = np.zeros((2, gene_nums))
    gene_rank_score = np.zeros((2, gene_nums))
    expressions = np.zeros((2, gene_nums))
    detections = np.zeros((2, gene_nums))
    gene_detection_rank_score = np.zeros((2, gene_nums))
    scaler = MinMaxScaler(feature_range=(0.1, 1))  # inverse
    for i in range(gene_nums):
        gene_gini_score[:, i] = [gini_func([group1[i], group2[i]])] * 2
        expressions[:, i] = [group1[i], group2[i]]
        gene_detection_gini_score[:, i] = [gini_func([group_detection_1[i], group_detection_2[i]])] * 2
        detections[:, i] = [group_detection_1[i], group_detection_2[i]]

        gene_rank_score[:, i] = rankdata(np.array([group1[i], group2[i]]))  # inverse
        gene_detection_rank_score[:, i] = rankdata(np.array([group_detection_1[i], group_detection_2[i]]))
    gene_rank_score = scaler.fit_transform(gene_rank_score)
    gene_detection_rank_score = scaler.fit_transform(gene_detection_rank_score)
    ans_score = (gene_detection_gini_score * gene_gini_score * gene_rank_score * gene_detection_rank_score)[0]
    ans_rank = np.argsort(np.argsort(-ans_score)) + 1
    ans_df = pd.DataFrame(
        False, index=[i for i in range(gene_nums)], columns=[
            "ans_score", "ans_rank", "expression", "detection", "expression_gini", "detection_gini", "gene_rank_score",
            "gene_detection_rank_score", "gene_name"
        ])
    ans_df.loc[:, ["ans_score"]] = ans_score
    ans_df.loc[:, ["ans_rank"]] = ans_rank
    ans_df.loc[:, ["expression"]] = expressions[0]
    ans_df.loc[:, ["detection"]] = detections[0]
    ans_df.loc[:, ["expression_gini"]] = gene_gini_score[0]
    ans_df.loc[:, ["detection_gini"]] = gene_detection_gini_score[0]
    ans_df.loc[:, ["gene_rank_score"]] = gene_rank_score[0]
    ans_df.loc[:, ["gene_detection_rank_score"]] = gene_detection_rank_score[0]
    ans_df.loc[:, ["gene_name"]] = genes
    # Filter on combined rank or individual ranks
    top_genes_scores = ans_df[(ans_df['ans_rank'] <= min_genes) | (ans_df['gene_rank_score'] <= rank_score) &
                              (ans_df['gene_detection_rank_score'] <= rank_score)]

    # Further filter on expression and detection gini score
    top_genes_scores_filtered = top_genes_scores[(top_genes_scores['ans_rank'] <= min_genes) |
                                                 (top_genes_scores['expression'] > min_expr_gini_score) &
                                                 (top_genes_scores['detection'] > min_det_gini_score)]
    return top_genes_scores_filtered


def gini_func(x, weights=None):
    if weights is None:
        weights = np.ones(len(x))
    dataset = np.column_stack((x, weights))
    ord_x = np.argsort(x)
    dataset_ord = dataset[ord_x]
    x = dataset_ord[:, 0]
    weights = dataset_ord[:, 1]

    N = np.sum(weights)
    xw = x * weights
    C_i = np.cumsum(weights)
    num_1 = np.sum(xw * C_i)
    num_2 = np.sum(xw)
    num_3 = np.sum(xw * weights)

    G_num = (2 / N**2) * num_1 - (1 / N) * num_2 - (1 / N**2) * num_3

    t_neg = xw[xw <= 0]
    T_neg = np.sum(t_neg)
    T_pos = np.sum(xw) + np.abs(T_neg)

    n_RSV = 2 * (T_pos + np.abs(T_neg)) / N
    mean_RSV = n_RSV / 2

    G_RSV = G_num / mean_RSV

    return G_RSV


@register_preprocessor("filter", "gene")
class FilterGenesScanpyOrder(BaseTransform):
    """Scanpy filtering gene transformation with additional options.

    Parameters
    ----------
    order
        Order of (min_counts, min_cells, max_counts, max_cells). For example,
        ``["min_counts", "min_cells", "max_counts", "max_cells"]`` or ``["max_counts", "min_cells"]``.
        If not set, will be set by default to ``["min_counts", "min_cells", "max_counts", "max_cells"]``.
    min_counts
        Minimum number of counts required for a gene to be kept.
    min_cells
        Minimum number (or ratio) of cells required for a gene to be kept.
    max_counts
        Maximum number of counts required for a gene to be kept.
    max_cells
        Maximum number (or ratio) of cells required for a gene to be kept.
    split_name
        Which split to be used for filtering.
    channel
        Channel to be used for filtering.
    channel_type
        Channel type to be used for filtering.
    add_n_counts
        Whether to add ``n_counts``, the total counts for each gene.
    add_n_cells
        Whether to add ``n_cells``, the number of cells expressed for each gene.
    inplace
        If inplace is True, the original data is replaced with the filtered data. If inplace is False, the filtered data is stored in obsm

    """

    def __init__(
        self,
        order: Optional[List[str]] = None,
        min_counts: Optional[Union[float, int]] = None,
        min_cells: Optional[Union[float, int]] = None,
        max_counts: Optional[Union[float, int]] = None,
        max_cells: Optional[Union[float, int]] = None,
        split_name: Optional[str] = None,
        channel: Optional[str] = None,
        channel_type: Optional[str] = "X",
        add_n_counts=True,
        add_n_cells=True,
        inplace=True,
        **kwargs,
    ):
        super().__init__(**kwargs)
        self.filter_genes_order = default(
            order,
            ["min_counts", "min_cells", "max_counts", "max_cells"],
        )
        self.logger.info(f"Filter genes order: {self.filter_genes_order}")
        geneParameterDict = {
            "min_counts": min_counts,
            "min_cells": min_cells,
            "max_counts": max_counts,
            "max_cells": max_cells
        }
        self.add_n_counts = add_n_counts
        self.add_n_cells = add_n_cells
        if not set(self.filter_genes_order).issubset(set(geneParameterDict.keys())):
            raise KeyError(f"An order should be in {geneParameterDict.keys()}")
        self.geneScanpyOrderDict = {}
        for key in geneParameterDict.keys():
            if key in self.filter_genes_order:
                if key in self.filter_genes_order:
                    key_n_counts = ("n_counts" if self.add_n_counts else None)
                    key_n_cells = ("n_cells" if self.add_n_cells else None)
                self.geneScanpyOrderDict[key] = FilterGenesScanpy(
                    **{key: geneParameterDict[key]},
                    split_name=split_name,
                    channel=channel,
                    channel_type=channel_type,
                    key_n_counts=key_n_counts,
                    key_n_cells=key_n_cells,
                    inplace=inplace,
                    **kwargs,
                )
            else:
                self.logger.warning(f"{key} not in order,It makes no sense to set {key}")

    def __call__(self, data: Data):
        for parameter in self.filter_genes_order:
            geneScanpyOrder = self.geneScanpyOrderDict[parameter]
            geneScanpyOrder(data)


@register_preprocessor("filter", "gene")
class HighlyVariableGenesRawCount(AnnDataTransform):
    """Filter for highly variable genes using raw count matrix.

    Parameters
    ----------
    layer
        If provided, then use `data.data.layers[layer]` for expression values instead of the
        default ``data.data.X``.
    n_top_genes
        Number of highly-variable genes to keep.
    span
        The fraction of the data (cells) used when estimating the variance in the loess
        model fit if `flavor="seurat_v3"`.
    subset
        Inplace subset to highly-variable genes if `True` otherwise merely indicate
        highly variable genes.
    inplace
        Whether to place calculated metrics in `.var` or return them.
    batch_key
        If specified, highly-variable genes are selected within each batch separately and merged.
        This simple process avoids the selection of batch-specific genes and acts as a
        lightweight batch correction method. For all flavors, genes are first sorted
        by how many batches they are a HVG. For dispersion-based flavors ties are broken
        by normalized dispersion. If `flavor = "seurat_v3"`, ties are broken by the median
        (across batches) rank based on within-batch normalized variance.
    check_values
        Check if counts in selected layer are integers. A Warning is returned if set to True.
        Only used if `flavor="seurat_v3"`.

    See also
    --------
    This is a wrapper for
    https://scanpy.readthedocs.io/en/stable/generated/scanpy.pp.highly_variable_genes.html

    """

    def __init__(self, layer: Optional[str] = None, n_top_genes: Optional[int] = 1000, span: Optional[float] = 0.3,
                 subset: bool = True, inplace: bool = True, batch_key: Optional[str] = None, check_values: bool = True,
                 **kwargs):
        super().__init__(sc.pp.highly_variable_genes, layer=layer, n_top_genes=n_top_genes, batch_key=batch_key,
                         check_values=check_values, span=span, subset=subset, inplace=inplace, flavor="seurat_v3",
                         **kwargs)
        self.logger.info("Expects count data")

    def __call__(self, data):
        adata = data.data
        if adata.X.shape[1] == 0:
            raise ValueError("Gene dimension is 0")  #Prevent kernel crash
        return super().__call__(data)

    # def is_integer_sample(self, arr, sample_ratio=0.01):
    #     """Check if the data is an integer."""
    #     if isinstance(arr, np.ndarray):
    #         # numpy array
    #         positive_indices = np.where(arr > 0)
    #         data = arr[positive_indices]
    #     elif isinstance(arr, (csr_matrix, csc_matrix)):
    #         nonzero_indices = arr.nonzero()
    #         data = arr[nonzero_indices].data
    #     else:
    #         raise TypeError(f"Input must be either a numpy array or a csr_matrix,should not be {type(arr)}")

    #     sample_size = int(len(data) * sample_ratio)

    #     if sample_size == 0:
    #         is_integer = np.all(np.equal(np.mod(data, 1), 0))
    #     else:
    #         sample_indices = np.random.choice(len(data), size=sample_size, replace=False)
    #         sample = data[sample_indices]
    #         is_integer = np.all(np.equal(np.mod(sample, 1), 0))
    #     return is_integer


@register_preprocessor("filter", "gene")
class HighlyVariableGenesLogarithmizedByTopGenes(AnnDataTransform):
    """Filter for highly variable genes based on top genes.

    Parameters
    ----------
    layer
        If provided, then use data.data.layers[layer]` for expression values instead of the
        default `data.data.X`.
    n_top_genes
        Number of highly-variable genes to keep.
    n_bins
        Number of bins for binning the mean gene expression. Normalization is
        done with respect to each bin. If just a single gene falls into a bin,
        the normalized dispersion is artificially set to 1. You'll be informed
        about this if you set `settings.verbosity = 4`.
    flavor
        Choose the flavor for identifying highly variable genes. For the dispersion
        based methods in their default workflows, Seurat passes the cutoffs whereas
        Cell Ranger passes `n_top_genes`.
    subset
        Inplace subset to highly-variable genes if `True` otherwise merely indicate
        highly variable genes.
    inplace
        Whether to place calculated metrics in `.var` or return them.
    batch_key
        If specified, highly-variable genes are selected within each batch separately and merged.
        This simple process avoids the selection of batch-specific genes and acts as a
        lightweight batch correction method. For all flavors, genes are first sorted
        by how many batches they are a HVG. For dispersion-based flavors ties are broken
        by normalized dispersion. If `flavor = "seurat_v3"`, ties are broken by the median
        (across batches) rank based on within-batch normalized variance.

    See also
    --------
    This is a wrapper for
    https://scanpy.readthedocs.io/en/stable/generated/scanpy.pp.highly_variable_genes.html

    """

    def __init__(self, layer: Optional[str] = None, n_top_genes: Optional[int] = 1000, n_bins: int = 20,
                 flavor: Literal["seurat", "cell_ranger"] = "seurat", subset: bool = True, inplace: bool = True,
                 batch_key: Optional[str] = None, **kwargs):
        super().__init__(sc.pp.highly_variable_genes, layer=layer, n_top_genes=n_top_genes, n_bins=n_bins,
                         flavor=flavor, subset=subset, inplace=inplace, batch_key=batch_key, **kwargs)
        self.logger.info("Expects logarithmized data")


@register_preprocessor("filter", "gene")
@deprecated(msg="will be replaced by builtin bypass mechanism in pipeline")
class FilterGenesPlaceHolder(BaseTransform):
    """Used as a placeholder to skip the process."""

    def __init__(self, split_name: Optional[str] = None, channel: Optional[str] = None,
                 channel_type: Optional[str] = "X", add_n_counts=True, add_n_cells=True, inplace=True, **kwargs):
        super().__init__(**kwargs)
        self.split_name = split_name
        self.channel = channel
        self.channel_type = channel_type
        self.add_n_counts = add_n_counts
        self.add_n_cells = add_n_cells
        self.inplace = inplace

    def __call__(self, data: Data) -> Data:
        x = data.get_feature(return_type="numpy", split_name=self.split_name, channel=self.channel,
                             channel_type=self.channel_type)
        n_counts = np.sum(x, axis=0)
        n_cells = np.sum(x > 0, axis=0)
        if self.add_n_counts:
            self.logger.warning(f"n_counts will be added to the var of data")
            data.data.var["n_counts"] = n_counts
        if self.add_n_cells:
            self.logger.warning(f"n_cells will be added to the var of data")
            data.data.var["n_cells"] = n_cells
        if not self.inplace:
            data.data.obsm[self.out] = x
        return data


@register_preprocessor("filter", "gene")
@deprecated(msg="will be replaced by builtin bypass mechanism in pipeline")
class FilterGenesNumberPlaceHolder(BaseTransform):

    def __init__(self, **kwargs):
        super().__init__(**kwargs)

    def __call__(self, data: Data) -> Data:
        return data


@register_preprocessor("filter", "gene")
class HighlyVariableGenesLogarithmizedByMeanAndDisp(AnnDataTransform):
    """Filter for highly variable genes based on mean and dispersion.

    Parameters
    ----------
    layer
        If provided, then use data.data.layers[layer]` for expression values instead of the
        default `data.data.X`.
    min_mean
        min_mean
    max_mean
        max_mean
    min_disp
        min_disp
    max_disp
        max_disp
    n_bins
        Number of bins for binning the mean gene expression. Normalization is
        done with respect to each bin. If just a single gene falls into a bin,
        the normalized dispersion is artificially set to 1. You'll be informed
        about this if you set `settings.verbosity = 4`.
    flavor
        Choose the flavor for identifying highly variable genes. For the dispersion
        based methods in their default workflows, Seurat passes the cutoffs whereas
        Cell Ranger passes `n_top_genes`.
    subset
        Inplace subset to highly-variable genes if `True` otherwise merely indicate
        highly variable genes.
    inplace
        Whether to place calculated metrics in `.var` or return them.
    batch_key
        If specified, highly-variable genes are selected within each batch separately and merged.
        This simple process avoids the selection of batch-specific genes and acts as a
        lightweight batch correction method. For all flavors, genes are first sorted
        by how many batches they are a HVG. For dispersion-based flavors ties are broken
        by normalized dispersion. If `flavor = "seurat_v3"`, ties are broken by the median
        (across batches) rank based on within-batch normalized variance.

    See also
    --------
    This is a wrapper for
    https://scanpy.readthedocs.io/en/stable/generated/scanpy.pp.highly_variable_genes.html

    """

    def __init__(self, layer: Optional[str] = None, min_disp: Optional[float] = 0.5, max_disp: Optional[float] = np.inf,
                 min_mean: Optional[float] = 0.0125, max_mean: Optional[float] = 3, n_bins: int = 20,
                 flavor: Literal["seurat", "cell_ranger"] = "seurat", subset: bool = True, inplace: bool = True,
                 batch_key: Optional[str] = None, **kwargs):
        super().__init__(sc.pp.highly_variable_genes, layer=layer, min_disp=min_disp, max_disp=max_disp,
                         min_mean=min_mean, max_mean=max_mean, n_bins=n_bins, flavor=flavor, subset=subset,
                         inplace=inplace, batch_key=batch_key, **kwargs)
        self.logger.info("Expects logarithmized data")


@register_preprocessor("filter", "cell")
@deprecated(msg="will be replaced by builtin bypass mechanism in pipeline")
class FilterCellsPlaceHolder(BaseTransform):
    """Used as a placeholder to skip the process."""

    def __init__(self, split_name: Optional[str] = None, channel: Optional[str] = None,
                 channel_type: Optional[str] = "X", add_n_counts=True, add_n_genes=True, inplace=True, **kwargs):
        super().__init__(**kwargs)
        self.split_name = split_name
        self.channel = channel
        self.channel_type = channel_type
        self.add_n_counts = add_n_counts
        self.add_n_genes = add_n_genes
        self.inplace = inplace

    def __call__(self, data: Data) -> Data:
        x = data.get_feature(return_type="numpy", split_name=self.split_name, channel=self.channel,
                             channel_type=self.channel_type)
        n_counts = np.sum(x, axis=1)
        n_genes = np.sum(x > 0, axis=1)
        if self.add_n_counts:
            self.logger.warning(f"n_counts will be added to the obs of data")
            data.data.obs["n_counts"] = n_counts
        if self.add_n_genes:
            self.logger.warning(f"n_genes will be added to the obs of data")
            data.data.obs["n_genes"] = n_genes
        if not self.inplace:
            data.data.varm[self.out] = x.T
        return data


@register_preprocessor("filter", "cell")
class FilterCellsScanpyOrder(BaseTransform):
    """Scanpy filtering cell transformation with additional options.

    Allow passing gene counts as ratio

    Parameters
    ----------
    order
        Order of (min_counts, min_cells, max_counts, max_cells). For example,
        ``["min_counts", "min_genes", "max_counts", "max_genes"]`` or ``["max_counts", "min_genes"]``.
        If not set, will be set by default to ``["min_counts", "min_genes", "max_counts", "max_genes"]``.
    min_counts
        Minimum number of counts required for a cell to be kept.
    min_genes
        Minimum number (or ratio) of genes required for a cell to be kept.
    max_counts
        Maximum number of counts required for a cell to be kept.
    max_genes
        Maximum number (or ratio) of genes required for a cell to be kept.
    split_name
        Which split to be used for filtering.
    channel
        Channel to be used for filtering.
    channel_type
        Channel type to be used for filtering.
    add_n_counts
        Whether to add ``n_counts``, the total counts for each cell.
    add_n_genes
        Whether to add ``n_genes``, the number of genes expressed for each cell.
    inplace
        If inplace is True, the original data is replaced with the filtered data. If inplace is False, the filtered data is stored in varm

    """

    def __init__(self, order: Optional[List[str]] = None, min_counts: Optional[Union[float, int]] = None,
                 min_genes: Optional[Union[float, int]] = None, max_counts: Optional[Union[float, int]] = None,
                 max_genes: Optional[Union[float, int]] = None, split_name: Optional[str] = None,
                 channel: Optional[str] = None, channel_type: Optional[str] = "X", add_n_counts=True, add_n_genes=True,
                 inplace=True, **kwargs):
        super().__init__(**kwargs)
        self.filter_cells_order = default(order, ["min_counts", "min_genes", "max_counts", "max_genes"])
        self.logger.info(f"Filter cells order: {self.filter_cells_order}")
        cellParameterDict = {
            "min_counts": min_counts,
            "min_genes": min_genes,
            "max_counts": max_counts,
            "max_genes": max_genes
        }
        self.add_n_counts = add_n_counts
        self.add_n_genes = add_n_genes
        if not set(self.filter_cells_order).issubset(set(cellParameterDict.keys())):
            raise KeyError(f"An order should be in {cellParameterDict.keys()}")
        self.cellScanpyOrderDict = {}
        for key in cellParameterDict.keys():
            if key in self.filter_cells_order:
                key_n_counts = ("n_counts" if self.add_n_counts else None)
                key_n_genes = ("n_genes" if self.add_n_genes else None)
                self.cellScanpyOrderDict[key] = FilterCellsScanpy(**{key: cellParameterDict[key]},
                                                                  split_name=split_name, channel=channel,
                                                                  channel_type=channel_type, key_n_counts=key_n_counts,
                                                                  key_n_genes=key_n_genes, inplace=inplace, **kwargs)
            else:
                self.logger.warning(f"{key} not in order,It makes no sense to set {key}")

    def __call__(self, data: Data):
        for parameter in self.filter_cells_order:
            cellScanpyOrder = self.cellScanpyOrderDict[parameter]
            cellScanpyOrder(data)<|MERGE_RESOLUTION|>--- conflicted
+++ resolved
@@ -145,15 +145,9 @@
             elif self._FILTER_TARGET == "cells":
                 n_counts = np.sum(x, axis=1)
             if isinstance(self.min_counts, float) and 0 <= self.min_counts <= 1:
-<<<<<<< HEAD
-                min_counts = np.percentile(n_counts, self.min_counts*100)
-            else:
-                max_counts = np.percentile(n_counts, self.max_counts*100)
-=======
                 min_counts = np.percentile(n_counts, self.min_counts * 100)
             else:
                 max_counts = np.percentile(n_counts, self.max_counts * 100)
->>>>>>> 2f09a856
             return min_counts, max_counts
         else:
             return self.min_counts, self.max_counts

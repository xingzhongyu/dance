--- conflicted
+++ resolved
@@ -1503,10 +1503,7 @@
         else:
             print("No cell types below threshold. Keeping all cells.")
             keep_mask = pd.Series(True, index=adata.obs_names)
-<<<<<<< HEAD
-=======
         # adata = adata[keep_mask, :]
->>>>>>> fd72dcc3
         data.filter_by_mask(keep_mask)
         return data
 

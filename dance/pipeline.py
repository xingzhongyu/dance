import importlib
import inspect
import itertools
import os
import sys
from copy import deepcopy
from functools import partial, reduce
from operator import mul
from pprint import pformat

import pandas as pd
from omegaconf import DictConfig, OmegaConf

from dance import logger
from dance.config import Config
from dance.exceptions import DevError
from dance.registry import REGISTRY, REGISTRY_PREFIX, Registry, resolve_from_registry
from dance.settings import CURDIR
from dance.typing import Any, Callable, ConfigLike, Dict, FileExistHandle, List, Optional, PathLike, Tuple, Union
from dance.utils import Color, default, try_import

DEFAULT_PIPELINE_TUNING_TOP_K = 3
DEFAULT_PARAMETER_TUNING_FREQ_N = 10


class Action:
    # XXX: Raise error if other keys found, unless disabled check,
    # or provide option to register other keys?
    TYPE_KEY = "type"
    DESC_KEY = "desc"
    TARGET_KEY = "target"
    SCOPE_KEY = "scope"
    PARAMS_KEY = "params"
    SKIP_FLAG = "_skip_"

    def __init__(
        self,
        *,
        type_: Optional[str] = None,
        desc: Optional[str] = None,
        target: Optional[str] = None,
        scope: Optional[str] = None,
        params: Optional[Dict[str, Any]] = None,
        _parent_type: Optional[str] = None,
        _registry: Registry = REGISTRY,
    ):
        self._type = type_
        self._parent_type = _parent_type
        self._desc = desc  # TODO: extract default description from docstring?
        self._target = target
        self.scope = scope  # defaults to REGISTRY_PREFIX
        self._params = default(params, {})
        self._registry = _registry  # for testing purposes

    @property
    def type(self) -> Optional[str]:
        return self._type

    @property
    def parent_type(self) -> Optional[str]:
        return self._parent_type

    @property
    def full_type(self) -> Optional[str]:
        if self.type is None and self.parent_type is None:
            return None
        else:
            return ".".join(filter(None, (self.parent_type, self.type)))

    @property
    def desc(self) -> Optional[str]:
        return self._desc

    @property
    def target(self) -> Optional[str]:
        return self._target

    @property
    def scope(self) -> str:
        return self._scope

    @scope.setter
    def scope(self, val: Optional[str]):
        val = default(val, REGISTRY_PREFIX)
        if val == REGISTRY_PREFIX:
            val = ".".join(filter(None, (val, self.parent_type, self.type)))
        self._scope = val

    @property
    def params(self) -> Dict[str, Any]:
        return self._params

    @property
    def skip(self) -> bool:
        """Return ``True`` if target is set to the skip flag.

        This setting affect the pipeline object. When target is set to skip flag, then
        this action will be skiped in the pipeline enumeration.

        """
        return self.target == self.SKIP_FLAG

    def _get_target(self):
        if self.scope.startswith(REGISTRY_PREFIX):
            scope = self.scope
            if (self.scope == REGISTRY_PREFIX) and (self.type is not None):
                logger.debug(f"Automatically appending type {self.type} as the registry scope")
                scope = ".".join((scope, self.type))

            logger.debug(f"Searching for {self.target} from registry: {scope}")
            target = resolve_from_registry(self.target, scope, registry=self._registry)
        else:
            logger.debug(f"Searching for {self.target} in the wild: {self.scope}")
            mod = importlib.import_module(self.scope)
            target = getattr(mod, self.target)
        return target

    @property
    def functional(self) -> Callable:
        # XXX: maybe save the target so that don't need to resolve again?
        # (need to track if target/params changed)
        func_cls = self._get_target()
        return func_cls(**self.params)

    def __call__(self, *args, **kwargs):
        return self.functional(*args, **kwargs)

    def __repr__(self) -> str:
        return f"{self.__class__.__name__}({default(self.target, '')})"

    def copy(self):
        return deepcopy(self)

    @classmethod
    def from_config(cls, cfg: ConfigLike, **kwargs):
        return cls(
            type_=cfg.get(cls.TYPE_KEY),
            desc=cfg.get(cls.DESC_KEY),
            target=cfg.get(cls.TARGET_KEY),
            scope=cfg.get(cls.SCOPE_KEY),
            params=cfg.get(cls.PARAMS_KEY),
            **kwargs,
        )

    def to_config(self) -> Config:
        return Config({
            self.TYPE_KEY: self.type,
            self.DESC_KEY: self.desc,
            self.TARGET_KEY: self.target,
            self.SCOPE_KEY: self.scope,
            self.PARAMS_KEY: self.params,
        })

    def to_dict(self) -> Dict[str, Any]:
        return self.to_config().to_dict()

    def to_yaml(self) -> str:
        return self.to_config().to_yaml()

    def dump_json(self, path: PathLike, exist_handle: FileExistHandle = "warn"):
        self.to_config().dump_json(path, exist_handle)

    def dump_yaml(self, path: PathLike, exist_handle: FileExistHandle = "warn"):
        self.to_config().dump_yaml(path, exist_handle)


class Pipeline(Action):
    PIPELINE_KEY = "pipeline"

    # TODO: shared configs that are parsed under sub config dicts
    def __init__(self, cfg: ConfigLike, *, _parent_type: Optional[str] = None, _registry: Registry = REGISTRY):
        super().__init__(
            type_=cfg.get(self.TYPE_KEY),
            desc=cfg.get(self.DESC_KEY),
            _parent_type=_parent_type,
            _registry=_registry,
        )

        self._pipeline: List[Action] = []
        if (sub_cfgs := cfg.get(self.PIPELINE_KEY)) is None:
            raise ValueError(f"Missing pipeline config. Please specify {self.PIPELINE_KEY!r}")

        for sub_cfg in sub_cfgs:
            if self.PARAMS_KEY in sub_cfg and self.PIPELINE_KEY in sub_cfg:
                raise KeyError(f"Cannot specify both {self.PARAMS_KEY!r} and {self.PIPELINE_KEY!r} at the same time.")

            cls = Pipeline if self.PIPELINE_KEY in sub_cfg else Action
            self._pipeline.append(cls.from_config(sub_cfg, _parent_type=self.full_type, _registry=_registry))

        # NOTE: need to set config at last as config setter might use _pipeline
        self.config = cfg

    @property
    def config(self) -> Config:
        return self._config

    @config.setter
    def config(self, cfg: ConfigLike):
        self._config = Config(cfg)

    @property
    def config_dict(self) -> Dict[str, Any]:
        return self.config.to_dict()

    @property
    def config_yaml(self) -> str:
        return self.config.to_yaml()

    def __iter__(self):
        """Iterate over pipeline elements except for the skipped ones."""
        yield from (p for p in self._pipeline if not p.skip)

    def __getitem__(self, idx: int) -> Action:
        return self._pipeline[idx]

    def __len__(self):
        return len(self._pipeline)

    def __repr__(self) -> str:
        cr = "\n"
        indent = "    "
        sep = cr + indent

        # Replace carrige return with separator to take care of nested repr
        reprs = [repr(i).replace(cr, sep) for i in self]
        pipeline_str = sep.join(reprs)

        return f"{self.__class__.__name__}({sep}{pipeline_str}\n)"

    @property
    def functional(self) -> Callable:

        # Try to resolve all functionals first before returning the composed funcitonal
        try:
            for a in self._pipeline:
                a.functional
        except KeyError as e:
            raise KeyError(f"Failed to resolve for {a}:\n   scope={a.scope}\n   type={a.type}"
                           f"\n   parent_type={a.parent_type}\n   full_type={a.full_type}") from e

        # TODO: maybe come up with some mechanism to automatically figure out
        # what the input (and output) should be?
        def bounded_functional(*args, **kwargs):
            for a in self._pipeline:
                a(*args, **kwargs)

        return bounded_functional

    @classmethod
    def from_config(cls, cfg: ConfigLike, **kwargs):
        return cls(cfg, **kwargs)

    @classmethod
    def from_config_file(cls, path: PathLike, **kwargs):
        cfg = Config.from_file(path, **kwargs)
        return cls.from_config(cfg)

    def to_config(self) -> Config:
        return Config({
            self.TYPE_KEY: self.type,
            self.DESC_KEY: self.desc,
            self.PIPELINE_KEY: [a.to_config() for a in self],
        })


class PipelinePlaner(Pipeline):
    TUNE_MODE_KEY = "tune_mode"
    TUNING_PARAMS_KEY = "params_to_tune"
    DEFAULT_PARAMS_KEY = "default_params"
    PELEM_INCLUDE_KEY = "include"
    PELEM_EXCLUDE_KEY = "exclude"
    PELEM_SKIP_KEY = "skippable"
    WANDB_KEY = "wandb"
    VALID_TUNE_MODES = ("pipeline", "params")

    def __init__(self, cfg: ConfigLike, **kwargs):
        if self.TUNE_MODE_KEY not in cfg:
            raise ValueError(f"PipelinePlaner config must contain {self.TUNE_MODE_KEY!r}")
        super().__init__(cfg, **kwargs)

    @property
    def tune_mode(self) -> str:
        return self._tune_mode

    @property
    def base_config(self) -> Config:
        return self._base_config

    @property
    def default_params(self) -> List[Optional[ConfigLike]]:
        return self._default_params

    @property
    def candidate_pipelines(self) -> Optional[List[List[str]]]:
        return getattr(self, "_candidate_pipelines", None)

    @property
    def candidate_names(self) -> Optional[List[str]]:
        return getattr(self, "_candidate_names", None)

    @property
    def candidate_params(self) -> Optional[List[Dict[str, Any]]]:
        return getattr(self, "_candidate_params", None)

    @property
    def wandb_config(self) -> Optional[Dict[str, Any]]:
        return self._wandb_config

    def _resolve_pelem_plan(self, idx: int) -> Optional[List[str]]:
        # NOTE: we need to use the raw config here instead of the pipeline
        # element action object, as obtained by self[idx], since that does not
        # contain the extra information about tuning settings we need, e.g.,
        # the inclusion and exlusion settings.
        pelem_config = self.config[self.PIPELINE_KEY][idx]

        # Use fixed target if available
        if pelem_config.get(self.TARGET_KEY) is not None:
            return None, None

        # Disallow setting includes and excludes at the same time
        if all(pelem_config.get(i) is not None for i in (self.PELEM_INCLUDE_KEY, self.PELEM_EXCLUDE_KEY)):
            raise ValueError(f"Cannot set {self.PELEM_INCLUDE_KEY!r} and {self.PELEM_EXCLUDE_KEY!r}"
                             f" at the same time:\n{self.config[self.PIPELINE_KEY][idx]}")

        # Obtain valid candidate target options
        scope = self[idx].full_type
        try:
            candidates = {i.replace(f"{scope}.", "", 1) for i in self._registry.children(scope, non_leaf_node=False)}
        except KeyError as e:
            raise KeyError(f"Failed to resolve candidate target scope {scope!r} from registry") from e

        # Apply filtering based on inclusions or exclusions
        includes = set(pelem_config.get(self.PELEM_INCLUDE_KEY, candidates))
        if unknown_includes := includes.difference(candidates):
            logger.warning(f"{len(unknown_includes)} (out of {len(includes)}) inclusions were "
                           f"not found in the registry under the scope {scope!r}.")

        excludes = set(pelem_config.get(self.PELEM_EXCLUDE_KEY, []))
        if unknown_excludes := excludes.difference(candidates):
            logger.warning(f"{len(unknown_excludes)} (out of {len(excludes)}) exclusions were "
                           f"not found in the registry under the scope {scope!r}.")

        filtered_candidates = candidates.intersection(includes).difference(excludes)
        logger.debug(f"\n\t{includes=}\n\t{excludes=}\n\t{candidates=}\n\t{filtered_candidates=}")
        if not filtered_candidates:
            raise ValueError("Invalid pipeline tuning plan, must have at least one valid candidate:\n"
                             f"{self.config[self.PIPELINE_KEY][idx]}\n"
                             f"All available targets under the scope {scope!r}: {candidates}")

        # Set skip option
        if pelem_config.get(self.PELEM_SKIP_KEY, False):
            logger.debug("Skip flag set, adding skip option.")
            filtered_candidates.add(self.SKIP_FLAG)

        return sorted(filtered_candidates), self[idx].type

    @Pipeline.config.setter
    def config(self, cfg: ConfigLike):
        """Parse raw config and set up important properties.

        1. Set tune mode.
        2. Set base config.
        3. Set default params overwrite.
        4. Set candidate pipeline/params for the planer.

        """
        # Register full config and tune mode
        self._config = Config(cfg)
        self._tune_mode = self.config.get(self.TUNE_MODE_KEY)

        if self.tune_mode == "pipeline_params":  # NOTE: when running with pipeline_params, run pipeline first
            self._tune_mode = "pipeline"
            logger.info("tune mode is set to pipeline_params, tune_mode will first be converted to pipeline")

        pipeline_config = self.config[self.PIPELINE_KEY]
        pipeline_length = len(pipeline_config)
        if pipeline_length < 1:
            raise ValueError("Empty pipeline.")

        # Set up base config
        base_keys = pelem_keys = (self.TYPE_KEY, self.DESC_KEY, self.TARGET_KEY)
        if self.tune_mode == "pipeline":
            # NOTE: params reserved for planing when tuning mode is ``params``
            pelem_keys = pelem_keys + (self.PARAMS_KEY, )

        base_config = {}
        for key in base_keys:
            if (val := self.config.get(key)) is not None:
                base_config[key] = val
        base_pipeline_config = []
        for sub_cfg in self.config[self.PIPELINE_KEY]:
            base_pipeline_config.append({})
            for key in pelem_keys:
                if (val := sub_cfg.get(key)) is not None:
                    base_pipeline_config[-1][key] = val
        base_config[self.PIPELINE_KEY] = base_pipeline_config
        self._base_config = Config(base_config)

        # Set up candidate plans and default params
        self._default_params = [None] * pipeline_length
        self._candidate_names = [None] * pipeline_length
        if self.tune_mode == "pipeline":
            self._candidate_pipelines = [None] * pipeline_length
            for i in range(pipeline_length):
                self._default_params[i] = pipeline_config[i].get(self.DEFAULT_PARAMS_KEY)
                self._candidate_pipelines[i], self._candidate_names[i] = self._resolve_pelem_plan(i)

        elif self.tune_mode == "params":
            self._candidate_params = [None] * pipeline_length
            for i in range(pipeline_length):
                if self.DEFAULT_PARAMS_KEY in pipeline_config[i]:
                    logger.warning(f"params tuning mode ignores {self.DEFAULT_PARAMS_KEY!r}, which is "
                                   f"currently specified pipeline element #{i}:\n\t{pipeline_config[i]}")

                # Set default params (auto set key to the current target)
                if val := pipeline_config[i].get(self.PARAMS_KEY):
                    self._default_params[i] = {self[i].target: val}

                # Set tuning params
                if val := pipeline_config[i].get(self.TUNING_PARAMS_KEY):
                    self._candidate_params[i] = OmegaConf.to_container(val)
                    self._candidate_names[i] = self[i].target

            # Make sure targets are set
            missed_target_idx = [
                i for i, j in enumerate(self.config[self.PIPELINE_KEY]) if j.get(self.TARGET_KEY) is None
            ]
            if len(missed_target_idx) > 0:
                raise ValueError(
                    "Target must be specified for all pipeline elements when tuning mode is set to 'params'. "
                    f"Missing targets for {missed_target_idx}\nFull config:{OmegaConf.to_yaml(self.config)}")

        else:
            raise ValueError(f"Unknown tune mode {self.tune_mode!r}, supported options are {self.VALID_TUNE_MODES}")

        # Other configs
        self._wandb_config = self.config.get(self.WANDB_KEY)
        if self._wandb_config is not None:
            self._wandb_config = OmegaConf.to_container(self._wandb_config)

    @staticmethod
    def _sanitize_pipeline(
        pipeline: Optional[Union[Dict[str, Any], List[str]]],
        pipeline_length: int,
    ) -> Optional[List[str]]:
        # Convert dict type pipeline to list type
        if isinstance(pipeline, dict):
            logger.debug("Automatically converting dict format pipeline specs to list."
                         f"Default pipeline dict:\n{pipeline}\n")

            pipeline_dict = pipeline
            pipeline = [None] * pipeline_length
            for i, j in pipeline_dict.items():
                idx = int(i.split(f"{Pipeline.PIPELINE_KEY}.", 1)[1].split(".", 1)[0])
                logger.debug(f"Setting pipeline element {idx} to {j}")
                pipeline[idx] = j

        if pipeline is None:
            return

        # Make sure pipeline length matches
        if len(pipeline) != pipeline_length:
            raise ValueError(f"Expecting {pipeline_length} targets specifications, "
                             f"but only got {len(pipeline)}: {pipeline}")

        logger.info(f"Pipeline plan:\n{Color('green')(pformat(pipeline))}")

        return pipeline

    @staticmethod
    def _sanitize_params(
        params: Optional[Union[Dict[str, Any], List[Optional[Dict[str, Any]]]]],
        pipeline_length: int,
    ) -> Optional[List[Optional[Dict[str, Any]]]]:
        # Convert dict type params to list type
        if isinstance(params, dict):
            logger.debug("Automatically converting dict format params specs to list of configs. "
                         f"Default params dict:\n{params}\n")

            params_dict = params
            params = [None] * pipeline_length
            for i, j in params_dict.items():
                idx, _, key = i.split(f"{Pipeline.PARAMS_KEY}.", 1)[1].split(".", 2)
                idx = int(idx)
                logger.debug(f"Setting {key!r} for pipeline element {idx} to {j}")

                if params[idx] is None:
                    params[idx] = {}
                params[idx][key] = j

        if params is None:
            return

        # Make sure pipeline length matches
        if len(params) != pipeline_length:
            raise ValueError(f"Expecting {pipeline_length} targets specifications, "
                             f"but only got {len(params)}: {params}")

        logger.info(f"Params plan:\n{Color('green')(pformat(params))}")

        return params

    def _validate_pipeline(self, validate: bool, pipeline: List[str], i: int):
        if not validate:
            return

        if self.candidate_pipelines[i] is None:  # use fixed target
            return

        if pipeline[i] not in self.candidate_pipelines[i]:  # invalid specified target
            raise ValueError(f"Specified target {pipeline[i]} ({i=}) not supported. "
                             f"Available options are: {self.candidate_pipelines[i]}")

    def _validate_params(
        self,
        validate: bool,
        strict_params_check: bool,
        ith_target: str,
        ith_params: Dict[str, Any],
        i: int,
    ):
        if not validate:
            return

        # Check if parameters can be found from the callable's signature
        full_scope = f"{self[i].full_type}.{ith_target}"
        try:
            obj = self._registry.get(full_scope, missed_ok=False)
        except KeyError as e:
            raise DevError(
                f"Failed to obtain {full_scope} from the registry. This should have been caught earlier.") from e

        known_keys = set(inspect.signature(obj).parameters)
        if unknown_keys := set(ith_params).difference(known_keys):
            msg = (f"{len(unknown_keys)} (out of {len(ith_params)}) unknown "
                   f"params specification for {full_scope!r} ({i=}): {unknown_keys}")
            if strict_params_check:
                raise ValueError(msg)
            # FIX: need to figure out a way to get inherited kwargs as well, e.g., ``out``...
            # else:
            #     logger.warning(msg)

    def generate_config(
        self,
        *,
        pipeline: Optional[Union[Dict[str, Any], List[str]]] = None,
        pipeline_params: Optional[Union[Dict[str, Any], List[str]]] = None,
        params: Optional[Union[Dict[str, Any], List[Optional[Dict[str, Any]]]]] = None,
        validate: bool = True,
        strict_params_check: bool = False,
    ) -> Config:
        """Generate config based on specified pipeline and params settings.

        See more detailed info from :meth:`generate`.

        """
        # Pre-checks
        if pipeline is None and params is None and pipeline_params is None:
            raise ValueError("At least one of 'pipeline' or 'params' or 'pipeline_params' must be specified.")
        elif self.tune_mode == "pipeline":
            if pipeline is None and pipeline_params is None:
                raise ValueError("'pipeline' or 'pipeline_params' must be specified as tune mode is set to pipeline")
            elif pipeline_params is not None and pipeline is not None:
                raise ValueError("Only one of 'pipeline_params' and 'pipeline' can exist")
            elif pipeline_params is not None and pipeline is None:
                logger.info("The content in pipeline_params will be converted to pipeline")
                pipeline = pipeline_params
        elif params is None and self.tune_mode == "params":
            raise ValueError("'params' must be specified as tune mode is set to params")

        # Prepare config and pipeline size
        config = self.base_config.copy()
        pipeline_length = len(config[self.PIPELINE_KEY])

        def get_ith_pelem(i: int):
            return config[self.PIPELINE_KEY][i]

        # Obtain sanitized pipeline/params specifications
        pipeline = self._sanitize_pipeline(pipeline, pipeline_length)
        params = self._sanitize_params(params, pipeline_length)

        # Main parsing loop to parse settings for each pipeline element
        # TODO: nested pipeline support?
        for i in range(pipeline_length):
            # Parse pipeline plan
            if pipeline is not None and pipeline[i] is not None:
                self._validate_pipeline(validate, pipeline, i)
                get_ith_pelem(i)[self.TARGET_KEY] = pipeline[i]

            # Parse params plan (default -> default overwirte -> parsed overwrite)
            ith_target = get_ith_pelem(i)[self.TARGET_KEY]
            ith_params = get_ith_pelem(i).get(self.PARAMS_KEY, DictConfig({}))
            if ((self.default_params[i] is not None)
                    and (ith_target in self.default_params[i])):  # default params overwrite
                ith_params = OmegaConf.merge(ith_params, self.default_params[i][ith_target])
            if params is not None and params[i] is not None:  # parsed params overwrite
                ith_params = OmegaConf.merge(ith_params, DictConfig(params[i]))
            if ith_params:  # only update if overwritten
                self._validate_params(validate, strict_params_check, ith_target, ith_params, i)
                get_ith_pelem(i)[self.PARAMS_KEY] = ith_params

        return config

    def generate(
        self,
        *,
        pipeline: Optional[List[str]] = None,
        params: Optional[List[Optional[Dict[str, Any]]]] = None,
        pipeline_params: Optional[List[str]] = None,
        **kwargs,
    ) -> Pipeline:
        """Generate pipeline based on specified pipeline and params settings.

        Combine specific pipeline/params plan with the planer's blueprint to generate a specific pipeline. Abstractly,
        the overall workflow is the following:

            1. Start with the base config.
            2. Overwrite base config with defaults params overwrite given the specified targets.
            3. Overwrite with specified params (``params`` tuning mode only).

        Parameters
        ----------
        pipeline
            Pipeline specification as a list of strings indicating the each target's name for each element in the
            pipeline.
        params
            Parameter specification as a list of config to overwrite the default config specifications. Set the element
            to ``None`` to skip the params overwriting for that particular pipelin element.
        **kwargs
            Keyword arguments for initializing the Pipeline object.

        Note
        ----
        Currently, only targets obtained from the registry can be sorted as candidates. Thus, the ``scope`` option is
        disabled and will default to ``"_registry_"``.

        Example
        -------
        .. code-block:: python

            # Suppose the planer's base config is the following
            planer.base_config = {
                "type": "preprocessor",
                "pipeline": [
                    {"type": "filter.gene"},
                    {"type": "feature.cell"},
                ],
            }

            # NOTE: the followings are not exactly right but convey the main idea of the construction
            planer.generate(pipeline=["FilterGenesMarker", "CellPCA"]).config == {
                "type": "preprocessor",
                "pipeline": [
                    {"type": "filter.gene", "target": "FilterGenesMarker"},
                    {"type": "feature.cell", "target": "CellPCA"},
                ],
            }

            planer.generate(
                pipeline=["FilterGenesMarker", "CellPCA"],
                params=[None, {"n_components": 200}]
            ).config == {
                "type": "preprocessor",
                "pipeline": [
                    {"type": "filter.gene", "target": "FilterGenesMarker"},
                    {"type": "feature.cell", "target": "CellPCA", "params": {"n_components": 200}},
                ],
            }

        """
        config = self.generate_config(pipeline=pipeline, params=params, pipeline_params=pipeline_params)
        return Pipeline(config, **kwargs)

    def search_space(self) -> Dict[str, Any]:
        """Search space for the planer.

        The search space is designed to be used for communications with tuning
        utilities such as ``wandb``.

        Example
        -------
        .. code-block:: python

            # Pipeline plan example
            planer = PipelinePlaner(
                {
                    "type": "preprocessor",
                    "tune_mode": "pipeline",
                    "pipeline": [
                        {
                            "type": "filter.gene",
                            "skippable": True,
                        },
                        {
                            "type": "feature.cell",
                            "include": [
                                "WeightedFeaturePCA",
                                "CellPCA",
                                "CellSVD",
                            ],
                        },
                    ]
                }
            )

            planer.search_space() == {
                "pipeline.0.target": {
                    "values": [
                        "FilterGenesScanpy",
                        "FilterGenesCommon",
                        "FilterGenesMatch",
                        "FilterGenesPercentile",
                        "FilterGenesTopK",
                        "FilterGenesMarker",
                        "FilterGenesRegression",
                        "FilterGenesMarkerGini",
                    ],
                },
                "pipeline.1.target": {
                    "values": [
                        "WeightedFeaturePCA",
                        "CellPCA",
                        "CellSVD",
                        "_skip_",  # <- skip flag for skipping this step
                    ],
                },
            }

            # Params plan example
            planer = PipelinePlaner(
                {
                    "type": "preprocessor",
                    "tune_mode": "pipeline",
                    "pipeline": [
                        {
                            "type": "filter.gene",
                            "target": "FilterGenesPercentile",
                        }
                        {
                            "type": "feature.cell",
                            "target": "WeightedFeaturePCA",
                            "params": {
                                "out": "feature.cell",
                            }
                            "params_to_tune": {
                                "n_components": {
                                    "values": [128, 256, 512, 1024],
                                },
                                "feat_norm_mode": {
                                    "values": [None, "standardize", "l2"],
                                },
                            }
                        },
                    ]
                }
            )

            planer.search_space() == {
                "params.1.n_components": {
                    "values": [128, 256, 512, 1024],
                },
                "params.1.feat_norm_mode": {
                    "values": ["normalize", "standardize", "l2"],
                },
            }

        """
        if self.tune_mode == "pipeline":
            search_space = self._pipeline_search_space()
        elif self.tune_mode == "params":
            search_space = self._params_search_space()
        else:
            raise DevError(f"Unknown tune mode {self.tune_mode}. This should have been caught at init.")
        return search_space

    def _pipeline_search_space(self) -> Dict[str, str]:
        search_space = {
            f"{self.PIPELINE_KEY}.{i}.{n}": {
                "values": j
            }
            for i, (j, n) in enumerate(zip(self.candidate_pipelines, self.candidate_names)) if j is not None
        }
        return search_space

    def _params_search_space(self) -> Dict[str, Dict[str, Optional[Union[str, float]]]]:
        search_space = {}
        for i, (param_dict, n) in enumerate(zip(self.candidate_params, self.candidate_names)):
            if param_dict is not None:
                for key, val in param_dict.items():
                    search_space[f"{self.PARAMS_KEY}.{i}.{n}.{key}"] = val
        return search_space

    def wandb_sweep_config(self) -> Dict[str, Any]:
        if self.wandb_config is None:
            raise ValueError("wandb config not specified in the raw config.")
        return {**self.wandb_config, "parameters": self.search_space()}

    def wandb_sweep(self) -> Tuple[str, str, str]:
        wandb = try_import("wandb")

        if "wandb" not in self.config:
            raise ValueError(f"{self.config_yaml}\nMissing wandb config.")
        wandb_entity = self.config.wandb.get("entity")
        wandb_project = self.config.wandb.get("project")
        if wandb_entity is None or wandb_project is None:
            raise ValueError(f"{self.config_yaml}\nMissing either one (or both) of wandb configs "
                             f"'entity' and 'project': {wandb_entity=!r}, {wandb_project=!r}")

        sweep_config = self.wandb_sweep_config()
        logger.info(f"Sweep config:\n{pformat(sweep_config)}")
        wandb_sweep_id = wandb.sweep(sweep=sweep_config, entity=wandb_entity, project=wandb_project)
        logger.info(Color("blue")(f"\n\n\t[*] Sweep ID: {wandb_sweep_id}\n"))

        return wandb_entity, wandb_project, wandb_sweep_id

    def wandb_sweep_agent(
        self,
        function: Callable,
        *,
        sweep_id: Optional[str] = None,
        entity: Optional[str] = None,
        project: Optional[str] = None,
        count: Optional[int] = None,
    ) -> Tuple[str, str, str]:
        wandb = try_import("wandb")

        if sweep_id is None:
            if entity is not None or project is not None:
                raise ValueError("Cannot specify entity or project when sweep_id is not specified "
                                 "(will be inferred from config)")
            entity, project, sweep_id = self.wandb_sweep()
        else:
            entity = self.config.wandb.get("entity")
            project = self.config.wandb.get("project")

        logger.info(f"Spawning agent: {sweep_id=}, {entity=}, {project=}, {count=}")
        wandb.agent(sweep_id, function=function, entity=entity, project=project, count=count)

        return entity, project, sweep_id


def save_summary_data(entity, project, sweep_id, summary_file_path, root_path, additional_sweep_ids=None):
    """Download sweep summary data from wandb and save to file.

    The returned dataframe includes running time, results and corresponding hyperparameters, etc.

    .. code-block:: txt

        -----------------------------------------------------------------------------------------------------------
        | id         | _runtime    | _timestamp      | acc   | _step      | _wandb_runtime   | pipeline.0         |
        -----------------------------------------------------------------------------------------------------------
        | 9hwsyumy   | 42.445390   | 1706685331.70  | 0.707  | 0          | 41               | WeightedFeaturePCA |
        | sgsr5mw4   | 38.906304   | 1706685272.85  | 0.707  | 0          | 37               | WeightedFeaturePCA |
        | czvfm197   | 48.190104   | 1706685217.47  | 0.331  | 0          | 47               | CellPCA            |
        -----------------------------------------------------------------------------------------------------------

    """
    wandb = try_import("wandb")

    summary_data = []

    summary_file_path = os.path.join(root_path, summary_file_path)
    additional_sweep_ids = (additional_sweep_ids if additional_sweep_ids is not None else [])
    additional_sweep_ids.append(sweep_id)
    for sweep_id in additional_sweep_ids:
        sweep = wandb.Api().sweep(f"{entity}/{project}/{sweep_id}")
        for run in sweep.runs:
            result = dict(run.summary._json_dict).copy()
            result.update(run.config)
            result.update({"id": run.id})
            summary_data.append(flatten_dict(result))  # get result and config
    ans = pd.DataFrame(summary_data).set_index(["id"])
    ans.sort_index(axis=1, inplace=True)

    if summary_file_path is not None:
        os.makedirs(os.path.dirname(summary_file_path), exist_ok=True)
        ans.to_csv(summary_file_path)  # save file

    return ans


def flatten_dict(d, *, parent_key="", sep="_"):
    """Flatten the nested dictionary, and the parent key is the prefix of the child.

    Parameters
    ----------
    d
        The dictionary to flatten.
    parent_key
        Parent key.
    sep
        Delimiter to use to string parent keys together with the current key.

    Returns
    -------
    dict
        Flattened dictionary.

    Example
    -------
    >>> dict1 = {"a": {"x": 1, "y": {"z": 2}}, "b": 3}
    >>> flatten_dict(dict1)
    {"a_x": 1, "a_y_z": 2, "b": 3}
    >>> flatten_dict(dict1, sep=".")
    {"a.x": 1, "a.y.z": 2, "b": 3}

    """
    items = []
    for k, v in d.items():
        new_key = parent_key + sep + k if parent_key else k
        if isinstance(v, dict):
            items.extend(flatten_dict(d=v, parent_key=new_key, sep=sep).items())
        else:
            items.append((new_key, v))
    return dict(items)


def generate_combinations_with_required_elements(elements, required_indexes):
    required_elements = [elements[required_index] for required_index in required_indexes]
    optional_elements = [x for x in elements if x not in required_elements]

    # Sort optional elements in the same order as in the `elements` list
    optional_elements.sort(key=lambda x: elements.index(x))

    # Generate all possible combinations of optional elements
    optional_combinations = []
    for i in range(1, len(optional_elements) + 1):
        optional_combinations += list(itertools.combinations(optional_elements, i))

    # Combine required elements with optional combinations to get all possible combinations
    all_combinations = []
    for optional_combination in optional_combinations:
        all_combinations.append([x for x in elements if x in required_elements or x in optional_combination])
    return all_combinations


def generate_subsets(path, tune_mode, save_directory, file_path, log_dir, required_indexes, save_config=True,
                     root_path=None):
    """Generate subsets of original pipeline plan.

    Generate multiple yamls from the original pipeline yaml. For example, given the original pipeline plan consisting
    A, B, and C, it will then generate (A, B, C), (A, B), (A, C), (B, C), (A), (B), (C) yamls. Additionally, it will
    also return the running commands and configurations of different subsets of yaml.

    Notes
    -----
    YAML can be generated automatically, but obviously still need to manually tune the parameters to avoid errors.
    When part of the process is omitted, the function parameters need to be changed, otherwise an error will be
    reported, so different YAML adjustments are required.

    Parameters
    ----------
    path
        Path to the origin pipeline plan yaml file.
    tune_mode
        Tuning mode.
    save_directory
        Directory to save the generated subset yaml files.
    file_path
        Python execution file, usually the file name is main.
    log_dir
        Directory to save the run log when executing the pipeline tuning scripts.
    required_indexes
        index in required type of origin yaml.
    root_path
        Root directory to search for the yaml and save the generated yamls.

    Returns
    --------
    command_str: str
        Command string to run, e.g., "python examples/tuning/cta_svm/main.py \
        --config_dir=config_yamls/pipeline/subset_0_  --count=4 > temp_data/1.log 2>&1 &"
    configs: list
        Configs for the generated pipeline subsets.

    """
    root_path = default(root_path, CURDIR)
    save_directory = f"{root_path}/{save_directory}"
    path = f"{root_path}/{path}"
    config = OmegaConf.load(path)
    dict_config = DictConfig(config)
    nums = dict_config[tune_mode]
    subsets = generate_combinations_with_required_elements(nums, required_indexes)
    configs = []
    command_str = "#!/bin/bash\nlog_dir=" + log_dir + "\nmkdir -p ${log_dir}\n"
    for index, subset in enumerate(subsets):
        config_copy = dict_config.copy()
        config_copy[tune_mode] = subset
        configs.append(config_copy)
        save_path = f"{save_directory}/subset_{index}_{tune_mode}_tuning_config.yaml"
        if save_config:
            OmegaConf.save(config_copy, save_path)
        count = reduce(mul, [len(p["include"]) if "include" in p else 1 for p in subset])
        config_dir = os.path.relpath(os.path.dirname(save_path), os.path.dirname(os.path.join(root_path, file_path)))
        command_str = (command_str + f"python {file_path} --config_dir={config_dir}/subset_{index}_ --count={count} " +
                       f"> {log_dir}/{index}.log 2>&1 &\n")
    return command_str, configs


def get_step3_yaml(conf_save_path="config_yamls/params/", conf_load_path="step3_default_params.yaml",
                   result_load_path="results/pipeline/best_test_acc.csv", metric="test_acc", ascending=False,
                   step2_pipeline_planer=None, required_funs=["SetConfig"], required_indexes=[sys.maxsize],
                   root_path=None):
    """Generate the configuration file of step 3 based on the results of step 2.

    Parameters
    ----------
    conf_save_path
        Directory to save the configuration file generated in step 3.
    conf_load_path
        Parameter search range of all preprocessing functions under a specific algorithm task.
    result_load_path
        Path for the result of step 2.
    metric
        Evaluation criteria.
    ascending
        The order of the results of step 2.
    top_k
        The number of steps 2 selected.
    required_funs
        Required functions in step 3.
    required_indexes
        Location of required functions in step 3.
    root_path
        root path of all paths, defaults to the directory where the script is called.

    """
    root_path = default(root_path, CURDIR)
    conf_save_path = os.path.join(root_path, conf_save_path)
    # conf_load_path = os.path.join(root_path, conf_load_path)
    result_load_path = os.path.join(root_path, result_load_path)
    conf = OmegaConf.load(conf_load_path)
    pipeline_top_k = default(step2_pipeline_planer.config.pipeline_tuning_top_k, DEFAULT_PIPELINE_TUNING_TOP_K)
    result = pd.read_csv(result_load_path).sort_values(by=metric, ascending=ascending).head(pipeline_top_k)
    columns = sorted([col for col in result.columns if col.startswith("pipeline")])
    pipeline_names = result.loc[:, columns].values
    count = 0
    for row in pipeline_names:
        pipeline = []
        row = [i for i in row]
        for x in row:
            for k in conf.pipeline:
                if k["target"] == x:
                    pipeline.append(k)
        for i, f in zip(required_indexes, required_funs):
            for k in step2_pipeline_planer.config.pipeline:
                if "target" in k and k["target"] == f:
                    pipeline.insert(i, k)
        for p1 in step2_pipeline_planer.config.pipeline:
            if "step3_frozen" in p1 and p1["step3_frozen"]:
                for p2 in pipeline:
                    if p1["type"] == p2["type"]:
                        if "params_to_tune" in p2:
                            del p2["params_to_tune"]
                        if "default_params" in p1:
                            for target, d_p in p1.default_params.items():
                                if target == p2["target"]:
                                    p2["params"] = d_p
        temp_conf = conf.copy()
        temp_conf.pipeline = pipeline
        temp_conf.wandb = step2_pipeline_planer.config.wandb
        temp_conf.wandb.method = "bayes"
        os.makedirs(os.path.dirname(conf_save_path), exist_ok=True)
        OmegaConf.save(temp_conf, f"{conf_save_path}/{count}_test_acc_params_tuning_config.yaml")
        count += 1


def run_step3(root_path, evaluate_pipeline, step2_pipeline_planer: PipelinePlaner, tune_mode="params"):
    """Run step 3 by default.

    Parameters
    ----------
    root_path
        root path of all paths, defaults to the directory where the script is called.
    evaluate_pipeline
        Evaluation function
    step2_pipeline_planer
        Pipeline_planer of step2
    tune_mode
        tune_mode can only be set to params

    """
    wandb = try_import("wandb")

    pipeline_top_k = default(step2_pipeline_planer.config.pipeline_tuning_top_k, DEFAULT_PIPELINE_TUNING_TOP_K)
    step3_k = default(step2_pipeline_planer.config.parameter_tuning_freq_n, DEFAULT_PARAMETER_TUNING_FREQ_N)
    # Skip some of the already run step3 because in pandas, when you sort columns with exactly the same values, the results are not random.
    # Instead, pandas preserves the order of the original data. So we can skip it without causing any impact.
<<<<<<< HEAD
    step3_start_k=step2_pipeline_planer.config.step3_start_k if "step3_start_k" in step2_pipeline_planer.config else 0
=======
    step3_start_k = step2_pipeline_planer.config.step3_start_k if "step3_start_k" in step2_pipeline_planer.config else 0
>>>>>>> 2f09a856
    #Some sweep_ids of step3 that have already been run
    step3_sweep_ids = step2_pipeline_planer.config.step3_sweep_ids if "step3_sweep_ids" in step2_pipeline_planer.config else None
    step3_sweep_ids = [None] * (pipeline_top_k - step3_start_k) if step3_sweep_ids is None else (
        step3_sweep_ids + [None] * (pipeline_top_k - step3_start_k - len(step3_sweep_ids)))

    for i in range(pipeline_top_k):
        if i < step3_start_k:
            continue
        try:
            pipeline_planer = PipelinePlaner.from_config_file(
                f"{root_path}/config_yamls/{tune_mode}/{i}_test_acc_{tune_mode}_tuning_config.yaml")
            entity, project, step3_sweep_id = pipeline_planer.wandb_sweep_agent(
                partial(evaluate_pipeline, tune_mode, pipeline_planer), sweep_id=step3_sweep_ids[i - step3_start_k],
                count=step3_k)  # score can be recorded for each epoch
            save_summary_data(entity, project, step3_sweep_id, f"results/{tune_mode}/{i}_best_test_acc.csv",
                              root_path=root_path)
        except wandb.UsageError:
            logger.warning("continue")
            continue


# def get_params(preprocessing_pipeline:Pipeline,type,key,name):
#     ans=[]
#     pips=list(filter(lambda p: p.type==type, preprocessing_pipeline.config.pipeline))
#     for p in pips:
#         ans.append(p[key][name])
#     return ans<|MERGE_RESOLUTION|>--- conflicted
+++ resolved
@@ -1086,12 +1086,9 @@
     step3_k = default(step2_pipeline_planer.config.parameter_tuning_freq_n, DEFAULT_PARAMETER_TUNING_FREQ_N)
     # Skip some of the already run step3 because in pandas, when you sort columns with exactly the same values, the results are not random.
     # Instead, pandas preserves the order of the original data. So we can skip it without causing any impact.
-<<<<<<< HEAD
     step3_start_k=step2_pipeline_planer.config.step3_start_k if "step3_start_k" in step2_pipeline_planer.config else 0
-=======
-    step3_start_k = step2_pipeline_planer.config.step3_start_k if "step3_start_k" in step2_pipeline_planer.config else 0
->>>>>>> 2f09a856
     #Some sweep_ids of step3 that have already been run
+    step3_sweep_ids = step2_pipeline_planer.config.step3_sweep_ids if "step3_sweep_ids" in step2_pipeline_planer.config else None
     step3_sweep_ids = step2_pipeline_planer.config.step3_sweep_ids if "step3_sweep_ids" in step2_pipeline_planer.config else None
     step3_sweep_ids = [None] * (pipeline_top_k - step3_start_k) if step3_sweep_ids is None else (
         step3_sweep_ids + [None] * (pipeline_top_k - step3_start_k - len(step3_sweep_ids)))

import argparse
import json
import os
from functools import partial
from pathlib import Path

import numpy as np
import pandas as pd
from natsort import os_sort_key
from omegaconf import OmegaConf
from sympy import im
from tqdm import tqdm

from dance import logger
from dance.settings import ATLASDIR, DANCEDIR, METADIR
from dance.utils import spilt_web, try_import

# get yaml of best method
method_num = {"cta_actinn": 648, "cta_celltypist": 540, "cta_scdeepsort": 180, "cta_singlecellnet": 108}


def check_identical_strings(string_list):
    """Compare strings in a list to check if they are identical.

    Parameters
    ----------
    string_list : list
        List of strings to compare

    Returns
    -------
    str
        The common string if all strings are identical

    Raises
    ------
    ValueError
        If list is empty or strings are different

    """
    if not string_list:
        raise ValueError("The list is empty")

    arr = np.array(string_list)
    if not np.all(arr == arr[0]):
        raise ValueError("Different strings found")

    return string_list[0]

    # if not string_list:
    #     raise ValueError("The list is empty")
    # first_string = string_list[0]
    # for s in string_list[1:]:
    #     if s != first_string:
    #         raise ValueError(f"Different strings found: '{first_string}' and '{s}'")
    # return first_string


def get_sweep_url(step_csv: pd.DataFrame, single=True):
    """Extract Weights & Biases sweep URL from a DataFrame containing run IDs.

    Parameters
    ----------
    step_csv : pd.DataFrame
        DataFrame containing wandb run IDs in an 'id' column
    single : bool, optional
        If True, only process the first run, by default True

    Returns
    -------
    str
        The wandb sweep URL

    """
    ids = step_csv["id"]
    sweep_urls = []
    test_accs_exists = False
    if "test_acc" in step_csv.columns:
        test_accs = reversed(step_csv["test_acc"])
        test_accs_exists = True
    else:
        test_accs = [np.nan] * len(ids)

    for run_id, test_acc in tqdm(
            zip(reversed(ids),
                test_accs), leave=False):  #The reversal of order is related to additional_sweep_ids.append(sweep_id)
        if test_accs_exists and pd.isna(test_acc):
            continue
        api = wandb.Api(timeout=1000)
        run = api.run(f"/{entity}/{project}/runs/{run_id}")
        sweep_urls.append(run.sweep.url)
        if single:
            break
    sweep_url = check_identical_strings(sweep_urls)
    return sweep_url


def get_metric(run, metric_col):
    """Extract metric value from wandb run.

    Parameters
    ----------
    run : wandb.Run
        Weights & Biases run object

    Returns
    -------
    float
        Metric value or negative infinity if metric not found

    """
    if metric_col not in run.summary:
        return float('-inf')  # Return -inf for missing metrics to handle in comparisons
    return run.summary[metric_col]


def get_best_method(urls, metric_col="test_acc"):
    """Find the best performing method across multiple wandb sweeps.

    Parameters
    ----------
    urls : list
        List of wandb sweep URLs to compare
    metric_col : str, optional
        Metric column name to use for comparison, by default "test_acc"

    Returns
    -------
    tuple
        (best_step_name, best_run, best_metric_value) where:
        - best_step_name: name of the step with best performance
        - best_run: wandb run object of best performing run
        - best_metric_value: value of the metric for best run

    """
    all_best_run = None
    all_best_step_name = None
    step_names = ["step2", "step3_0", "step3_1", "step3_2"]
    step2_best_run = None
    # Track run statistics
    run_states = {"all_total_runs": 0, "all_finished_runs": 0}

    for step_name, url in zip(step_names, urls):
        _, _, sweep_id = spilt_web(url)
        sweep = wandb.Api(timeout=1000).sweep(f"{entity}/{project}/{sweep_id}")

        # Update run statistics
        finished_runs = [run for run in sweep.runs if run.state == "finished"]
        run_states.update({
            f"{step_name}_total_runs": len(sweep.runs),
            f"{step_name}_finished_runs": len(finished_runs)
        })
        run_states["all_total_runs"] += run_states[f"{step_name}_total_runs"]
        run_states["all_finished_runs"] += run_states[f"{step_name}_finished_runs"]

        # Find best run based on optimization goal
        goal = sweep.config["metric"]["goal"]
        best_run = max(sweep.runs, key=partial(get_metric, metric_col=metric_col)) if goal == "maximize" else \
                   min(sweep.runs, key=partial(get_metric, metric_col=metric_col)) if goal == "minimize" else \
                   None

        if best_run is None:
            raise RuntimeError("Optimization goal must be either 'minimize' or 'maximize'")

        if metric_col not in best_run.summary:
            continue
        if all_best_run is None:
            all_best_run = best_run
            all_best_step_name = step_name
        elif all_best_run.summary[metric_col] < best_run.summary[metric_col] and goal == "maximize":
            all_best_run = best_run
            all_best_step_name = step_name
        elif all_best_run.summary[metric_col] > best_run.summary[metric_col] and goal == "minimize":
            all_best_run = best_run
            all_best_step_name = step_name
        if step2_best_run is None and step_name == "step2":
            step2_best_run = best_run
    num = run_states["all_finished_runs"] / run_states["all_total_runs"]
    run_states["finished_rate"] = f"{num:.2%}"
    need_to_check = num < 0.6
    runs_states_str = "|".join([f"{k}:{v}" for k, v in run_states.items()])
    if all_best_run is None:
        return None
    return all_best_step_name, all_best_run, all_best_run.summary[
        metric_col], runs_states_str, need_to_check, step2_best_run, step2_best_run.summary[metric_col]


def get_best_yaml(step_name, best_run, file_path):
    """Generate YAML configuration for the best performing wandb run.

    Parameters
    ----------
    step_name : str
        Name of the step ('step2' or 'step3_X')
    best_run : wandb.Run
        Best performing wandb run object
    file_path : str
        Path to configuration files

    Returns
    -------
    str
        YAML string containing the best configuration

    """
    if step_name == "step2":
        conf = OmegaConf.load(f"{file_path}/pipeline_params_tuning_config.yaml")
        for i, fun in enumerate(conf["pipeline"]):
            if "include" not in fun:
                continue
            type_fun = fun["type"]
            prefix = f"pipeline.{i}.{type_fun}"
            # filtered_dict = {k: v for k, v in b_run.config.items() if k==prefix}.items()[0]
            fun_name = best_run.config[prefix]
            fun['target'] = fun_name
            if 'params' not in fun:
                fun['params'] = {}
            if "default_params" in fun and fun_name in fun["default_params"]:
                fun['params'].update(fun["default_params"][fun_name])
            del fun["include"]
            del fun["default_params"]
    else:
        step3_number = step_name.split("_")[1]
        conf = OmegaConf.load(f"{file_path}/config_yamls/params/{step3_number}_params_tuning_config.yaml")
        for i, fun in enumerate(conf['pipeline']):
            if 'params_to_tune' not in fun:
                continue
            target = fun["target"]
            prefix = f"params.{i}.{target}"
            filtered_dict = {k: v for k, v in best_run.config.items() if k.startswith(prefix)}
            for k, v in filtered_dict.items():
                param_name = k.split(".")[-1]
                fun['params_to_tune'][param_name] = v
            if "params" not in fun:
                fun["params"] = {}
            fun["params"].update(fun['params_to_tune'])
            del fun["params_to_tune"]
    return OmegaConf.to_yaml(conf["pipeline"])


def check_exist(file_path, check_params=False):
    """Check if results directory exists and contains multiple result files.

    Parameters
    ----------
    file_path : str
        Path to check for results

    Returns
    -------
    bool
        True if valid results exist (directory exists and contains >1 file)

    """
    if check_params:
        file_path = f"{file_path}/results/params/"
        if os.path.exists(file_path) and os.path.isdir(file_path):
            file_num = len(os.listdir(file_path))
            return file_num > 1
        else:
            return False
    else:
        if os.path.exists(f"{file_path}/results/pipeline/best_acc.csv"):
            return f"{file_path}/results/pipeline/best_acc.csv"
        elif os.path.exists(f"{file_path}/results/pipeline/best_test_acc.csv"):
            return f"{file_path}/results/pipeline/best_test_acc.csv"
        else:
            return None


def get_new_ans(tissue):
    ans = []
    # temp=all_datasets[all_datasets["tissue"] == tissue]["data_fname"].tolist()
    collect_datasets = [
        (collect_dataset.split(tissue)[1] +
         (tissue + collect_dataset.split(tissue)[2] if len(collect_dataset.split(tissue)) >= 3 else '')).split('_')[0]
        for collect_dataset in all_datasets[all_datasets["tissue"] == tissue]["data_fname"].tolist()
    ]

    for method_folder in tqdm(methods):
        for dataset_id in collect_datasets:
            file_path = DANCEDIR / f"examples/tuning/{method_folder}/{dataset_id}"
            result_path = check_exist(file_path)
            if result_path is None:
                continue

            step2_data = pd.read_csv(result_path)
<<<<<<< HEAD
            if abs(len(step2_data) - method_num[method_folder])>3:
                print(
                    f"File {result_path} has {len(step2_data)} rows, expected {method_num[method_folder]}."
                )
=======
            if abs(len(step2_data) != method_num[method_folder]) > 3:
                print(f"File {result_path} has {len(step2_data)} rows, expected {method_num[method_folder]}.")
                continue
>>>>>>> 72d1782f
            step2_url = get_sweep_url(step2_data)
            step3_urls = []
            for i in range(3):
                file_csv = f"{file_path}/results/params/{i}_best.csv"
                if not os.path.exists(file_csv):
                    print(f"File {file_csv} does not exist, skipping.")
                    continue
                step3_urls.append(get_sweep_url(pd.read_csv(file_csv)))
            step3_str = ",".join(step3_urls)
            step_str = f"step2:{step2_url}|step3:{step3_str}"
            best_method = get_best_method([step2_url] + step3_urls)
            if best_method is None:
                continue
            step_name, best_run, best_res, run_stats_str, need_to_check, step2_best_run, step2_best_res = best_method
            best_yaml = get_best_yaml(step_name, best_run, file_path)
            step2_best_yaml = get_best_yaml("step2", step2_best_run, file_path)
            ans.append({
                "Dataset_id": dataset_id,
                method_folder: step_str,
                f"{method_folder}_best_yaml": best_yaml,
                f"{method_folder}_best_res": best_res,
                f"{method_folder}_run_stats": run_stats_str,
                f"{method_folder}_check": need_to_check,
                f"{method_folder}_step2_best_yaml": step2_best_yaml,
                f"{method_folder}_step2_best_res": step2_best_res
            })
    # with open('temp_ans.json', 'w') as f:
    #     json.dump(ans, f,indent=4)
    new_df = pd.DataFrame(ans)
    return new_df


def write_ans(tissue, new_df, output_file=None):
    """Process and write results for a specific tissue type to CSV.

    Updates all columns with matching method_folder prefix only when new _best_res
    value is greater than existing value.

    Parameters
    ----------
    tissue : str
        Tissue type being processed
    new_df : pd.DataFrame
        New results to be written
    output_file : str, optional
        Output file path. Defaults to 'sweep_results/{tissue}_ans.csv'

    """
    if output_file is None:
        output_file = f"sweep_results/{tissue}_ans.csv"

    if 'Dataset_id' not in new_df.columns:
        logger.warning("Dataset_id column missing in input DataFrame")
        return

    # Reset index to ensure Dataset_id is a regular column
    new_df = new_df.reset_index(drop=True)

    # Process new data by merging rows with same Dataset_id
    new_df_processed = pd.DataFrame()
    for dataset_id in new_df['Dataset_id'].unique():
        row_data = {'Dataset_id': dataset_id}
        subset = new_df[new_df['Dataset_id'] == dataset_id]
        for col in new_df.columns:
            if col != 'Dataset_id':
                non_null_values = subset[col].dropna().unique()
                if len(non_null_values) > 0:
                    row_data[col] = non_null_values[0]
        new_df_processed = pd.concat([new_df_processed, pd.DataFrame([row_data])])

    if os.path.exists(output_file):
        existing_df = pd.read_csv(output_file)
        existing_df = existing_df.loc[:, ~existing_df.columns.str.contains('^Unnamed')]
        merged_df = existing_df.copy()

        for col in new_df_processed.columns:
            if col not in merged_df.columns:
                merged_df[col] = pd.NA

        # Iterate through each new data row
        for _, new_row in new_df_processed.iterrows():
            dataset_id = new_row['Dataset_id']
            existing_row = merged_df[merged_df['Dataset_id'] == dataset_id]

            if len(existing_row) > 0:
                # Check best_res for each method
                for method in methods:
                    best_res_col = f"{method}_best_res"
                    if best_res_col in new_row and best_res_col in existing_row:
                        new_value = new_row[best_res_col]
                        existing_value = existing_row[best_res_col].iloc[0]

                        # Only update when new value exists and is greater than existing value
                        if pd.notna(new_value) and (pd.isna(existing_value)
                                                    or float(new_value) > float(existing_value)):
                            # Update all columns starting with method
                            method_cols = [col for col in new_row.index if col.startswith(method)]
                            for col in method_cols:
                                merged_df.loc[merged_df['Dataset_id'] == dataset_id, col] = new_row[col]
                        elif pd.notna(new_value) and pd.notna(existing_value):
                            # Print debug information
                            print(f"Skipping update for {dataset_id}, {method}: "
                                  f"existing value ({existing_value}) >= new value ({new_value})")
            else:
                # If it's a new Dataset_id, add the entire row
                merged_df = pd.concat([merged_df, pd.DataFrame([new_row])], ignore_index=True)

        merged_df.to_csv(output_file, index=False)
    else:
        new_df_processed.to_csv(output_file, index=False)


wandb = try_import("wandb")
entity = "xzy11632"
project = "dance-dev"
tissues = ["Blood", "Brain", "Heart", "Intestine", "Kidney", "Lung", "Pancreas"]
methods = ["cta_actinn", "cta_celltypist", "cta_scdeepsort", "cta_singlecellnet"]
if __name__ == "__main__":
    # Initialize wandb and set global configuration
    # Load dataset configuration and process results for tissue
    for tissue in tissues:
        all_datasets = pd.read_csv(METADIR / "scdeepsort.csv", header=0, skiprows=[i for i in range(1, 68)])
        parser = argparse.ArgumentParser()
        # parser.add_argument("--tissue", type=str, default="Blood")
        # args = parser.parse_args()
        # tissue = args.tissue.capitalize()
        new_df = get_new_ans(tissue)
        write_ans(tissue, new_df)<|MERGE_RESOLUTION|>--- conflicted
+++ resolved
@@ -263,6 +263,7 @@
         if os.path.exists(f"{file_path}/results/pipeline/best_acc.csv"):
             return f"{file_path}/results/pipeline/best_acc.csv"
         elif os.path.exists(f"{file_path}/results/pipeline/best_test_acc.csv"):
+        elif os.path.exists(f"{file_path}/results/pipeline/best_test_acc.csv"):
             return f"{file_path}/results/pipeline/best_test_acc.csv"
         else:
             return None
@@ -285,16 +286,10 @@
                 continue
 
             step2_data = pd.read_csv(result_path)
-<<<<<<< HEAD
             if abs(len(step2_data) - method_num[method_folder])>3:
                 print(
                     f"File {result_path} has {len(step2_data)} rows, expected {method_num[method_folder]}."
                 )
-=======
-            if abs(len(step2_data) != method_num[method_folder]) > 3:
-                print(f"File {result_path} has {len(step2_data)} rows, expected {method_num[method_folder]}.")
-                continue
->>>>>>> 72d1782f
             step2_url = get_sweep_url(step2_data)
             step3_urls = []
             for i in range(3):

--- conflicted
+++ resolved
@@ -324,17 +324,10 @@
 
 def write_ans(tissue, new_df, output_file=None):
     """Process and write results for a specific tissue type to CSV.
-<<<<<<< HEAD
     
     Updates all columns with matching method_folder prefix only when new _best_res
     value is greater than existing value.
     
-=======
-
-    Handles merging of new results with existing data, including conflict detection
-    for metric values.
-
->>>>>>> ffc84b29
     Parameters
     ----------
     tissue : str

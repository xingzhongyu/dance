import argparse
import os
import sys
from pathlib import Path
from pprint import pformat

import numpy as np
import pandas as pd
import wandb
from cycler import V
from matplotlib.rcsetup import validate_aspect

from dance import logger
from dance.datasets.singlemodality import ImputationDataset
from dance.modules.single_modality.imputation.scgnn2 import ScGNN2
from dance.pipeline import PipelinePlaner, get_step3_yaml, run_step3, save_summary_data
from dance.utils import set_seed

if __name__ == "__main__":
    # Parse arguments
    parser = argparse.ArgumentParser(description="Main program for scGNN v2")

    # Program related
    parser.add_argument(
        "--use_bulk", action="store_true", default=False,
        help="(boolean, default False) If True, expect a bulk expression file and will run "
        "deconvolution and imputation")
    parser.add_argument(
        "--given_cell_type_labels", action="store_true", default=False,
        help="(boolean, default False) If True, expect a cell type label file and will compute ARI "
        "against those labels")
    parser.add_argument("--run_LTMG", action="store_true", default=False,
                        help="(boolean, default False) Not fully implemented")
    parser.add_argument("--use_CCC", action="store_true", default=False,
                        help="(boolean, default False) Not fully implemented")
    parser.add_argument(
        "--dropout_prob", type=float, default=0.1,
        help="(float, default 0.1) Probability that a non-zero value in the sc expression matrix will "
        "be set to zero. If this is set to 0, will not perform dropout or compute imputation error ")
    parser.add_argument("--total_epoch", type=int, default=31, help="(int, default 10) Total EM epochs")
    parser.add_argument("--ari_threshold", type=float, default=0.95, help="(float, default 0.95) The threshold for ari")
    parser.add_argument("--graph_change_threshold", type=float, default=0.01,
                        help="(float, default 0.01) The threshold for graph change")
    parser.add_argument("--alpha", type=float, default=0.5, help="(float, default 0.5)")

    # Data loading related
    parser.add_argument(
        "--load_dataset_dir", type=str, default="/fs/ess/PCON0022/Edison/datasets",
        help="(str) Folder that stores all your datasets. For example, if your expression matrix is in "
        "/fs/ess/PCON1234/Brutus/datasets/12.Klein/T2000_expression.csv, this should be set to "
        "/fs/ess/PCON1234/Brutus/datasets")
    parser.add_argument(
        "--load_dataset_name", type=str, default="12.Klein",
        help="(str) Folder that contains all the relevant input files. For example, if your expression "
        "matrix is in /fs/ess/PCON1234/Brutus/datasets/12.Klein/T2000_expression.csv, this should be "
        "set to 12.Klein")
    parser.add_argument(
        "--load_use_benchmark", action="store_true", default=False,
        help="(boolean, default False) If True, expect the following files (replace DATASET_NAME with "
        "the input to the --load_dataset_name argument): `ind.DATASET_NAME.{x, tx, allx}`, "
        "`T2000_expression.csv`, `T2000_LTMG.txt`, `DATASET_NAME_cell_label.csv` if providing "
        "ground-truth cell type labels, and `DATASET_NAME_bulk.csv` if using bulk data")
    parser.add_argument("--load_sc_dataset", type=str, default="", help="Not needed if using benchmark")
    parser.add_argument("--load_bulk_dataset", type=str, default="", help="Not needed if using benchmark")
    parser.add_argument("--load_cell_type_labels", type=str, default="", help="Not needed if using benchmark")
    parser.add_argument("--load_LTMG", type=str, default=None, help="Not needed if using benchmark")

    # Preprocess related
    parser.add_argument("--preprocess_cell_cutoff", type=float, default=0.9, help="Not needed if using benchmark")
    parser.add_argument("--preprocess_gene_cutoff", type=float, default=0.9, help="Not needed if using benchmark")
    parser.add_argument("--preprocess_top_gene_select", type=int, default=2000, help="Not needed if using benchmark")

    # Feature AE related
    parser.add_argument(
        "--feature_AE_epoch", nargs=2, type=int, default=[500, 300],
        help="(two integers separated by a space, default 500 200) First number being non-EM epochs, "
        "second number being EM epochs")
    parser.add_argument("--feature_AE_batch_size", type=int, default=12800, help="(int, default 12800) Batch size")
    parser.add_argument("--feature_AE_learning_rate", type=float, default=1e-3,
                        help="(float, default 1e-3) Learning rate")
    parser.add_argument(
        "--feature_AE_regu_strength", type=float, default=0.9,
        help="(float, default 0.9) In loss function, this is the weight on the LTMG regularization "
        "matrix")
    parser.add_argument("--feature_AE_dropout_prob", type=float, default=0,
                        help="(float, default 0) The dropout probability for feature autoencoder")
    parser.add_argument("--feature_AE_concat_prev_embed", type=str, default=None,
                        help="(str, default None) Choose from {'feature', 'graph'}")

    # Graph AE related
    parser.add_argument("--graph_AE_epoch", type=int, default=200,
                        help="(int, default 200) The epoch or graph autoencoder")
    parser.add_argument(
        "--graph_AE_use_GAT", action="store_true", default=False,
        help="(boolean, default False) If true, will use GAT for GAE layers; otherwise will use GCN "
        "layers")
    parser.add_argument("--graph_AE_GAT_dropout", type=float, default=0,
                        help="(int, default 0) The dropout probability for GAT")
    parser.add_argument("--graph_AE_learning_rate", type=float, default=1e-2,
                        help="(float, default 1e-2) Learning rate")
    parser.add_argument("--graph_AE_embedding_size", type=int, default=16,
                        help="(int, default 16) Graphh AE embedding size")
    parser.add_argument(
        "--graph_AE_concat_prev_embed", action="store_true", default=False,
        help="(boolean, default False) If true, will concat GAE embed at t-1 with the inputted Feature "
        "AE embed at t for graph construction; else will construct graph using Feature AE embed only")
    parser.add_argument("--graph_AE_normalize_embed", type=str, default=None,
                        help="(str, default None) Choose from {None, 'sum1', 'binary'}")
    parser.add_argument("--graph_AE_graph_construction", type=str, default="v2",
                        help="(str, default v0) Choose from {'v0', 'v1', 'v2'}")
    parser.add_argument("--graph_AE_neighborhood_factor", type=float, default=0.05, help="(int, default 10)")
    parser.add_argument("--graph_AE_retain_weights", action="store_true", default=False,
                        help="(boolean, default False)")
    parser.add_argument("--gat_multi_heads", type=int, default=2, help="(int, default 2)")
    parser.add_argument("--gat_hid_embed", type=int, default=64, help="(int, default 64) The dim for hid_embed")

    # Clustering related
    parser.add_argument(
        "--clustering_louvain_only", action="store_true", default=False,
        help="(boolean, default False) If true, will use Louvain clustering only; otherwise, first use "
        "Louvain to determine clusters count (k), then perform KMeans.")
    parser.add_argument(
        "--clustering_use_flexible_k", action="store_true", default=False,
        help="(boolean, default False) If true, will determine k using Louvain every epoch; otherwise, "
        "will rely on the k in the first epoch")
    parser.add_argument("--clustering_embed", type=str, default="graph",
                        help="(str, default 'graph') Choose from {'feature', 'graph', 'both'}")
    parser.add_argument("--clustering_method", type=str, default="KMeans",
                        help="(str, default 'KMeans') Choose from {'KMeans', 'AffinityPropagation'}")

    # Cluster AE related
    parser.add_argument("--cluster_AE_epoch", type=int, default=200, help="(int, default 200) The epoch for cluster AE")
    parser.add_argument("--cluster_AE_batch_size", type=int, default=12800, help="(int, default 12800) Batch size")
    parser.add_argument("--cluster_AE_learning_rate", type=float, default=1e-3,
                        help="(float, default 1e-3) Learning rate")
    parser.add_argument(
        "--cluster_AE_regu_strength", type=float, default=0.9,
        help="(float, default 0.9) In loss function, this is the weight on the LTMG regularization "
        "matrix")
    parser.add_argument("--cluster_AE_dropout_prob", type=float, default=0,
                        help="(float, default 0) The dropout probability for cluster AE")

    # Deconvolution related
    parser.add_argument("--deconv_opt1_learning_rate", type=float, default=1e-3,
                        help="(float, default 1e-3) learning rate")
    parser.add_argument("--deconv_opt1_epoch", type=int, default=5000, help="(int, default 5000) epoch")
    parser.add_argument("--deconv_opt1_epsilon", type=float, default=1e-4, help="(float, default 1e-4) epsilon")
    parser.add_argument("--deconv_opt1_regu_strength", type=float, default=1e-2, help="(float, default 1e-2) strength")

    parser.add_argument("--deconv_opt2_learning_rate", type=float, default=1e-1,
                        help="(float, default 1e-1) learning rate")
    parser.add_argument("--deconv_opt2_epoch", type=int, default=500, help="(int, default 500) epoch")
    parser.add_argument("--deconv_opt2_epsilon", type=float, default=1e-4, help="(float, default 1e-4) epsilon")
    parser.add_argument("--deconv_opt2_regu_strength", type=float, default=1e-2, help="(float, default 1e-2) strength")

    parser.add_argument("--deconv_opt3_learning_rate", type=float, default=1e-1, help="(float, default 1e-1)")
    parser.add_argument("--deconv_opt3_epoch", type=int, default=150, help="(int, default 150) epoch")
    parser.add_argument("--deconv_opt3_epsilon", type=float, default=1e-4, help="(float, default 1e-4) epsilon")
    parser.add_argument("--deconv_opt3_regu_strength_1", type=float, default=0.8,
                        help="(float, default 0.8) strength_1")
    parser.add_argument("--deconv_opt3_regu_strength_2", type=float, default=1e-2,
                        help="(float, default 1e-2) strength_2")
    parser.add_argument("--deconv_opt3_regu_strength_3", type=float, default=1, help="(float, default 1) strength_3")

    parser.add_argument("--deconv_tune_learning_rate", type=float, default=1e-2,
                        help="(float, default 1e-2) learning rate")
    parser.add_argument("--deconv_tune_epoch", type=int, default=20, help="(int, default 20) epoch")
    parser.add_argument("--deconv_tune_epsilon", type=float, default=1e-4, help="(float, default) epsilon")
    parser.add_argument("--data_dir", type=str, default='../temp_data', help='test directory')
    parser.add_argument("--dataset", default='mouse_brain_data', type=str, help="dataset id")
    parser.add_argument("--train_size", type=float, default=0.9, help="proportion of training set")
    parser.add_argument("--seed", type=int, default=0, help="Initial seed random, offset for each repeatition")
    parser.add_argument("--gpu", type=int, default=0, help="GPU id, -1 for cpu")
    parser.add_argument("--tune_mode", default="pipeline_params", choices=["pipeline", "params", "pipeline_params"])
    parser.add_argument("--count", type=int, default=2)
    parser.add_argument("--sweep_id", type=str, default=None)
    parser.add_argument("--summary_file_path", default="results/pipeline/best_test_acc.csv", type=str)
    parser.add_argument("--root_path", default=str(Path(__file__).resolve().parent), type=str)
    parser.add_argument("--get_result", action="store_true",help="save imputation result")
    args = parser.parse_args()
    logger.info(pformat(vars(args)))
    file_root_path = Path(args.root_path, args.dataset).resolve()
    logger.info(f"\n files is saved in {file_root_path}")
    pipeline_planer = PipelinePlaner.from_config_file(f"{file_root_path}/{args.tune_mode}_tuning_config.yaml")
    os.environ["WANDB_AGENT_MAX_INITIAL_FAILURES"] = "2000"

    def evaluate_pipeline(tune_mode=args.tune_mode, pipeline_planer=pipeline_planer):
        wandb.init(settings=wandb.Settings(start_method='thread'))
        set_seed(args.seed)
        gpu = args.gpu
        device = "cpu" if gpu == -1 else f"cuda:{gpu}"

        data = ImputationDataset(data_dir=args.data_dir, dataset=args.dataset, train_size=args.train_size).load_data()
        # Prepare preprocessing pipeline and apply it to data
        wandb_config = wandb.config
        if "run_kwargs" in pipeline_planer.config:
            if any(d == dict(wandb.config["run_kwargs"]) for d in pipeline_planer.config.run_kwargs):
                wandb_config = wandb_config["run_kwargs"]
            else:
                wandb.log({"skip": 1})
                wandb.finish()
                return
        kwargs = {tune_mode: dict(wandb_config)}
        preprocessing_pipeline = pipeline_planer.generate(**kwargs)
        print(f"Pipeline config:\n{preprocessing_pipeline.to_yaml()}")
        preprocessing_pipeline(data)

        train_mask, valid_mask, test_mask = data.get_x(return_type="default")
        if not isinstance(data.data.X, np.ndarray):
            x_train = data.data.X.A * train_mask
            x_valid = data.data.X.A[valid_mask]
            x_test = data.data.X.A[test_mask]
        else:
            x_train = data.data.X * train_mask
            x_valid = data.data.X[valid_mask]
            x_test = data.data.X[test_mask]
        model = ScGNN2(args, device=device)

        model.fit(x_train)
<<<<<<< HEAD
        test_mse = ((x_test - model.predict()[test_mask])**2).mean()
        pcc = np.corrcoef(x_test, model.predict()[test_mask])[0, 1]
        actual = x_test
        actual[actual < 1e-10] = 1e-10
        mre = abs((actual - model.predict()[test_mask]) / actual).mean()
        wandb.log({"RMSE": np.sqrt(test_mse), "PCC": pcc, "MRE": mre})
        if args.get_result:
            result=model.predict()
            array = result.detach().cpu().numpy()
            # Create DataFrame
            df = pd.DataFrame(
                data=array,
                index=data.data.obs_names,
                columns=data.data.var_names
            )
            df.to_csv(f"{args.dataset}/result.csv")
=======
        test_rmse = np.sqrt(((x_test - model.predict()[test_mask])**2).mean())
        test_pcc = np.corrcoef(x_test, model.predict()[test_mask])[0, 1]
        test_actual = x_test
        test_actual[test_actual < 1e-10] = 1e-10
        test_mre = abs((test_actual - model.predict()[test_mask]) / test_actual).mean()

        train_rmse = np.sqrt(((x_train - model.predict()[train_mask])**2).mean())
        train_pcc = np.corrcoef(x_train, model.predict()[train_mask])[0, 1]
        train_actual = x_train
        train_actual[train_actual < 1e-10] = 1e-10
        train_mre = abs((train_actual - model.predict()[train_mask]) / train_actual).mean()

        val_rmse = np.sqrt(((x_valid - model.predict()[valid_mask])**2).mean())
        val_pcc = np.corrcoef(x_valid, model.predict()[valid_mask])[0, 1]
        val_actual = x_valid
        val_actual[val_actual < 1e-10] = 1e-10
        val_mre = abs((val_actual - model.predict()[valid_mask]) / val_actual).mean()

        wandb.log({
            "train_RMSE": train_rmse,
            "train_PCC": train_pcc,
            "train_MRE": train_mre,
            "val_RMSE": val_rmse,
            "val_PCC": val_pcc,
            "MRE": val_mre,
            "test_RMSE": test_rmse,
            "test_PCC": test_pcc,
            "test_MRE": test_mre
        })

>>>>>>> 90c9d189
    entity, project, sweep_id = pipeline_planer.wandb_sweep_agent(
        evaluate_pipeline, sweep_id=args.sweep_id, count=args.count)  #Score can be recorded for each epoch
    save_summary_data(entity, project, sweep_id, summary_file_path=args.summary_file_path, root_path=file_root_path)
    if args.tune_mode == "pipeline" or args.tune_mode == "pipeline_params":
        get_step3_yaml(result_load_path=f"{args.summary_file_path}", step2_pipeline_planer=pipeline_planer,
                       conf_load_path=f"{Path(args.root_path).resolve().parent}/step3_default_params.yaml",
                       root_path=file_root_path, required_funs=["CellwiseMaskData", "SetConfig"],
                       required_indexes=[sys.maxsize - 1, sys.maxsize], metric="MRE", ascending=True)
        if args.tune_mode == "pipeline_params":
            run_step3(file_root_path, evaluate_pipeline, tune_mode="params", step2_pipeline_planer=pipeline_planer)
"""

Mouse Brain
CUDA_VISIBLE_DEVICES=1 python scgnn2.py --dataset mouse_brain_data --feature_AE_epoch 20 10 --cluster_AE_epoch 20 --total_epoch 2

Mouse Embryo
CUDA_VISIBLE_DEVICES=1 python scgnn2.py --dataset mouse_embryo_data --feature_AE_epoch 20 10 --cluster_AE_epoch 20 --total_epoch 2

PBMC
CUDA_VISIBLE_DEVICES=6 python scgnn2.py --dataset pbmc_data --feature_AE_epoch 20 10 --cluster_AE_epoch 20 --total_epoch 2

"""<|MERGE_RESOLUTION|>--- conflicted
+++ resolved
@@ -217,24 +217,6 @@
         model = ScGNN2(args, device=device)
 
         model.fit(x_train)
-<<<<<<< HEAD
-        test_mse = ((x_test - model.predict()[test_mask])**2).mean()
-        pcc = np.corrcoef(x_test, model.predict()[test_mask])[0, 1]
-        actual = x_test
-        actual[actual < 1e-10] = 1e-10
-        mre = abs((actual - model.predict()[test_mask]) / actual).mean()
-        wandb.log({"RMSE": np.sqrt(test_mse), "PCC": pcc, "MRE": mre})
-        if args.get_result:
-            result=model.predict()
-            array = result.detach().cpu().numpy()
-            # Create DataFrame
-            df = pd.DataFrame(
-                data=array,
-                index=data.data.obs_names,
-                columns=data.data.var_names
-            )
-            df.to_csv(f"{args.dataset}/result.csv")
-=======
         test_rmse = np.sqrt(((x_test - model.predict()[test_mask])**2).mean())
         test_pcc = np.corrcoef(x_test, model.predict()[test_mask])[0, 1]
         test_actual = x_test
@@ -264,8 +246,16 @@
             "test_PCC": test_pcc,
             "test_MRE": test_mre
         })
-
->>>>>>> 90c9d189
+        if args.get_result:
+            result=model.predict()
+            array = result.detach().cpu().numpy()
+            # Create DataFrame
+            df = pd.DataFrame(
+                data=array,
+                index=data.data.obs_names,
+                columns=data.data.var_names
+            )
+            df.to_csv(f"{args.dataset}/result.csv")
     entity, project, sweep_id = pipeline_planer.wandb_sweep_agent(
         evaluate_pipeline, sweep_id=args.sweep_id, count=args.count)  #Score can be recorded for each epoch
     save_summary_data(entity, project, sweep_id, summary_file_path=args.summary_file_path, root_path=file_root_path)

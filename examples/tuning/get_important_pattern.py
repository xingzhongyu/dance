import itertools
import pathlib
from itertools import combinations
from pathlib import Path

import matplotlib.pyplot as plt
import numpy as np
import pandas as pd
import scikit_posthocs as sp
import seaborn as sns
from mlxtend.frequent_patterns import apriori, association_rules
from mlxtend.preprocessing import TransactionEncoder
from networkx import parse_adjlist
from scipy import stats

metric_name = "acc"
ascending = False


def get_important_pattern(test_accs, vis=True, alpha=0.8, title="", test_acc_names=None):
    medians = [np.median(group) for group in test_accs]
    _, p_value = stats.kruskal(*test_accs)
    if vis:
        fig = plt.figure(figsize=(12, 4))
        sns.boxplot(data=test_accs)
        plt.xticks(list(range(len(test_accs))),
                   ([f"{i}" for i in range(len(test_accs))] if test_acc_names is None else test_acc_names), rotation=45,
                   fontsize=10)
        plt.title(title)
        plt.show()
    if p_value < alpha:
        data = test_accs
        p_values_matrix = sp.posthoc_dunn(a=data)
        sorted_indices = np.argsort(np.argsort(medians * -1 if ascending else medians))
        ranks = {
            index: {
                "rank": rank,
                "before": None,
                "after": [],
                "real_rank": rank
            }
            for index, rank in enumerate(sorted_indices)
        }
        for (rank1, rank2) in combinations(range(max(sorted_indices) + 1), 2):
            for idx1 in [index for index, value in ranks.items() if value["rank"] == rank1]:
                for idx2 in [index for index, value in ranks.items() if value["rank"] == rank2]:
                    if p_values_matrix.iloc[idx1, idx2] > alpha:
                        if ranks[idx2]["before"] is None:
                            ranks[idx1]["after"].append(idx2)
                            ranks[idx2]["before"] = idx1

        def change_real_rank(rank_item, real_rank):
            rank_item["real_rank"] = real_rank
            for idx in rank_item["after"]:
                change_real_rank(ranks[idx], real_rank)

        for rank_item in ranks.values():
            if rank_item["before"] is None:
                for idx in rank_item["after"]:
                    change_real_rank(ranks[idx], rank_item["real_rank"])
        return [v["real_rank"] for k, v in ranks.items()]
    else:
        if vis:
            print("No significant differences found between the groups.")
        return []


def get_com(step2_data, r=2, alpha=0.8, columns=None, vis=True):
    ans = []
    for com in itertools.combinations(columns, r):
        test_accs_arrays = []
        for g in step2_data.groupby(by=list(com)):
            test_accs_arrays.append({"name": g[0], metric_name: list(g[1][metric_name])})
        test_accs = [i[metric_name] for i in test_accs_arrays]
        test_acc_names = [i["name"] for i in test_accs_arrays]
        final_ranks = get_important_pattern(
            test_accs, alpha=alpha, title=" ".join(list(com)), vis=vis,
            test_acc_names=[" ".join(test_acc_name) for test_acc_name in test_acc_names])
        if len(final_ranks) > 0:
            max_rank = max(final_ranks)
            max_rank_count = final_ranks.count(max_rank)
            if max_rank_count < len(final_ranks) / 2:
                for index, (test_acc_name, rank) in enumerate(zip(test_acc_names, final_ranks)):
                    if rank == max_rank:
                        if vis:
                            print(f"index={index},name={test_acc_name},rank={rank}")
                        ans.append(test_acc_name if isinstance(test_acc_name, tuple) else (test_acc_name, ))
    return ans


def draw_graph(rules, rules_to_show):
    import networkx as nx
    G1 = nx.DiGraph()

    color_map = []
    N = 50
    colors = np.random.rand(N)
    strs = ['R0', 'R1', 'R2', 'R3', 'R4', 'R5', 'R6', 'R7', 'R8', 'R9', 'R10', 'R11']

    for i in range(rules_to_show):
        G1.add_nodes_from(["R" + str(i)])

        for a in rules.iloc[i]['antecedents']:

            G1.add_nodes_from([a])

            G1.add_edge(a, "R" + str(i), color=colors[i], weight=2)

        for c in rules.iloc[i]['consequents']:

            G1.add_nodes_from([c])

            G1.add_edge("R" + str(i), c, color=colors[i], weight=2)

    for node in G1:
        found_a_string = False
        for item in strs:
            if node == item:
                found_a_string = True
        if found_a_string:
            color_map.append('yellow')
        else:
            color_map.append('green')

    edges = G1.edges()
    colors = [G1[u][v]['color'] for u, v in edges]
    weights = [G1[u][v]['weight'] for u, v in edges]

    pos = nx.spring_layout(G1, k=16, scale=1)
    nx.draw(G1, pos, node_color=color_map, edge_color=colors, width=weights, font_size=16, with_labels=False)

    for p in pos:  # raise text positions
        pos[p][1] += 0.07
    nx.draw_networkx_labels(G1, pos)
    plt.show()


def get_frequent_itemsets(step2_data, threshold_per=0.1, vis=False):
    threshold = int(len(step2_data) * threshold_per)
    df_sorted = step2_data.sort_values(metric_name, ascending=ascending)
    top_10_percent = df_sorted.head(threshold)
    columns = sorted([col for col in step2_data.columns if col.startswith("pipeline")])
    transactions = top_10_percent[columns].values.tolist()
    te = TransactionEncoder()
    te_ary = te.fit(transactions).transform(transactions)
    df = pd.DataFrame(te_ary, columns=te.columns_)
    frequent_itemsets = apriori(df, min_support=0.3, use_colnames=True)
    # print(frequent_itemsets)
    rules = association_rules(frequent_itemsets, metric="confidence", min_threshold=0.5)
    if vis:
        # print(frequent_itemsets)
        # print(frequent_itemsets)
        # draw_graph(rules=rules,rules_to_show=10)
        frequent_itemsets_copy = frequent_itemsets.copy()
        frequent_itemsets_copy = frequent_itemsets_copy.sort_values(by="support")
        frequent_itemsets_copy.plot(x="itemsets", y="support", kind="bar")
        plt.xticks(rotation=30, fontsize=7)
        # print(type(rules))
    return [tuple(a) for a in frequent_itemsets["itemsets"]]


def get_com_all(step2_data, vis=True, alpha=0.8):
    ans = []
    columns = sorted([col for col in step2_data.columns if col.startswith("pipeline")])
    for i in range(1, len(columns)):
        ans += get_com(step2_data, i, columns=columns, vis=vis, alpha=alpha)
    return ans


def summary_pattern(data_path, alpha=0.8, vis=False):
    step2_origin_data = pd.read_csv(data_path)
    step2_data = step2_origin_data.dropna()
    com_ans = get_com_all(step2_data, vis=vis, alpha=alpha)
    apr_ans = get_frequent_itemsets(step2_data, vis=vis)
    return list(set(com_ans) & set(apr_ans))


# def list_files(directory,file_name="best_test_acc.csv",save_path="summary_file"):
#     ans=[]
#     path = Path(directory)
#     for file_path in path.rglob('*'):
#         if file_path.is_file():
#             if file_path.name==file_name:
#                 algorithm,dataset=file_path.relative_to(directory).parts[:2]
#                 ans.append({"algorithm":algorithm,"dataset":dataset,"summary_pattern":summary_pattern(file_path)})
#     pd.DataFrame(ans).to_csv(save_path)
def list_files(directories, file_name="best_test_acc.csv", alpha=0.8, vis=False):
    for directory in directories:
        path = Path(directory)
        for file_path in path.rglob('*'):
            if file_path.is_file():
                if file_path.name == file_name:
                    print(file_path)
                    with open(Path(file_path.parent.resolve(), "pipeline_summary_pattern.txt"), 'w') as f:
                        f.write(str(summary_pattern(file_path, alpha=alpha, vis=vis)))


if __name__ == "__main__":
    # directories = []
    # for path in Path('/home/zyxing/dance/examples/tuning').iterdir():
    #     if path.is_dir():
    #         if str(path.name).startswith("cluster"):
    #             directories.append(path)
    # list_files(directories)

    print(
        summary_pattern(
<<<<<<< HEAD
            "/home/zyxing/dance/examples/tuning/cta_actinn/1013-1247-598-732-767-768-770-784-845-864_315-340-376-381-390-404-437-490-551-559/results/pipeline/best_test_acc.csv",
            alpha=0.3, vis=True))
=======
            "/home/zyxing/dance/examples/tuning/cluster_graphsc/mouse_ES_cell/results/pipeline/best_test_acc.csv",
            alpha=0.3, vis=False))
>>>>>>> 1e843d35
<|MERGE_RESOLUTION|>--- conflicted
+++ resolved
@@ -202,13 +202,14 @@
     #         if str(path.name).startswith("cluster"):
     #             directories.append(path)
     # list_files(directories)
+    # directories = []
+    # for path in Path('/home/zyxing/dance/examples/tuning').iterdir():
+    #     if path.is_dir():
+    #         if str(path.name).startswith("cluster"):
+    #             directories.append(path)
+    # list_files(directories)
 
     print(
         summary_pattern(
-<<<<<<< HEAD
-            "/home/zyxing/dance/examples/tuning/cta_actinn/1013-1247-598-732-767-768-770-784-845-864_315-340-376-381-390-404-437-490-551-559/results/pipeline/best_test_acc.csv",
-            alpha=0.3, vis=True))
-=======
             "/home/zyxing/dance/examples/tuning/cluster_graphsc/mouse_ES_cell/results/pipeline/best_test_acc.csv",
-            alpha=0.3, vis=False))
->>>>>>> 1e843d35
+            alpha=0.3, vis=False))